--- conflicted
+++ resolved
@@ -17,17 +17,10 @@
 codec = { package = "parity-scale-codec", version = "3.0.0", default-features = false, features = [
 	"derive",
 ] }
+serde = { version = "1.0.136", features = ["derive"], optional = true }
 scale-info = { version = "2.0.1", default-features = false, features = ["derive"] }
-<<<<<<< HEAD
-sp-std = { version = "4.0.0-dev", default-features = false, path = "../../primitives/std" }
-sp-io = { version = "6.0.0", default-features = false, path = "../../primitives/io" }
-sp-runtime = { version = "6.0.0", default-features = false, path = "../../primitives/runtime" }
 sp-arithmetic = { version = "5.0.0", default-features = false, path = "../../primitives/arithmetic" }
-frame-benchmarking = { version = "4.0.0-dev", default-features = false, path = "../benchmarking", optional = true }
-=======
-serde = { version = "1.0.136", features = ["derive"], optional = true }
 frame-benchmarking = { version = "4.0.0-dev", default-features = false, optional = true, path = "../benchmarking" }
->>>>>>> cd1853ba
 frame-support = { version = "4.0.0-dev", default-features = false, path = "../support" }
 frame-system = { version = "4.0.0-dev", default-features = false, path = "../system" }
 sp-io = { version = "6.0.0", default-features = false, path = "../../primitives/io" }
@@ -47,11 +40,8 @@
 	"codec/std",
 	"frame-benchmarking/std",
 	"frame-support/std",
-<<<<<<< HEAD
 	"sp-runtime/std",
 	"sp-arithmetic/std",
-=======
->>>>>>> cd1853ba
 	"frame-system/std",
 	"scale-info/std",
 	"serde",
