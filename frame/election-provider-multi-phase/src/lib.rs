--- conflicted
+++ resolved
@@ -857,11 +857,7 @@
 		))]
 		pub fn submit_unsigned(
 			origin: OriginFor<T>,
-<<<<<<< HEAD
-			raw_solution: RawSolution<SolutionOf<T>>,
-=======
-			solution: Box<RawSolution<CompactOf<T>>>,
->>>>>>> 8a88403d
+			raw_solution: Box<RawSolution<SolutionOf<T>>>,
 			witness: SolutionOrSnapshotSize,
 		) -> DispatchResultWithPostInfo {
 			ensure_none(origin)?;
@@ -879,13 +875,8 @@
 			assert!(voters as u32 == witness.voters, "{}", error_message);
 			assert!(targets as u32 == witness.targets, "{}", error_message);
 
-<<<<<<< HEAD
 			let ready = Self::feasibility_check(raw_solution, ElectionCompute::Unsigned)
 				.expect(error_message);
-=======
-			let ready =
-				Self::feasibility_check(*solution, ElectionCompute::Unsigned).expect(error_message);
->>>>>>> 8a88403d
 
 			// Store the newly received solution.
 			log!(info, "queued unsigned solution with score {:?}", ready.score);
@@ -956,11 +947,7 @@
 		#[pallet::weight(T::WeightInfo::submit(*num_signed_submissions))]
 		pub fn submit(
 			origin: OriginFor<T>,
-<<<<<<< HEAD
-			raw_solution: RawSolution<SolutionOf<T>>,
-=======
-			solution: Box<RawSolution<CompactOf<T>>>,
->>>>>>> 8a88403d
+			raw_solution: Box<RawSolution<SolutionOf<T>>>,
 			num_signed_submissions: u32,
 		) -> DispatchResult {
 			let who = ensure_signed(origin)?;
@@ -995,12 +982,8 @@
 				T::SignedRewardBase::get().saturating_add(call_fee)
 			};
 
-<<<<<<< HEAD
-			let submission = SignedSubmission { who: who.clone(), deposit, raw_solution, reward };
-=======
 			let submission =
-				SignedSubmission { who: who.clone(), deposit, solution: *solution, reward };
->>>>>>> 8a88403d
+				SignedSubmission { who: who.clone(), deposit, raw_solution: *raw_solution, reward };
 
 			// insert the submission if the queue has space or it's better than the weakest
 			// eject the weakest if the queue was full
@@ -1648,8 +1631,7 @@
 			// Swap all votes from 3 to 4. This will ensure that the number of unique winners
 			// will still be 4, but one of the indices will be gibberish. Requirement is to make
 			// sure 3 a winner, which we don't do here.
-			raw
-				.solution
+			raw.solution
 				.votes1
 				.iter_mut()
 				.filter(|(_, t)| *t == TargetIndex::from(3u16))
