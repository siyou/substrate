--- conflicted
+++ resolved
@@ -243,12 +243,9 @@
 
 use weights::WeightInfo;
 
-<<<<<<< HEAD
 pub mod signed;
 use signed::{SignedSubmission, BalanceOf, NegativeImbalanceOf, PositiveImbalanceOf};
 
-=======
->>>>>>> 49613edd
 /// The compact solution type used by this crate.
 pub type CompactOf<T> = <T as Config>::CompactSolution;
 
@@ -686,12 +683,7 @@
 	}
 
 	#[pallet::call]
-<<<<<<< HEAD
-	impl<T: Config> Pallet<T>
-	where
-		ExtendedBalance: From<InnerOf<CompactAccuracyOf<T>>>,
-		ExtendedBalance: From<InnerOf<OnChainAccuracyOf<T>>>,
-	{
+	impl<T: Config> Pallet<T> {
 		/// Submit a solution for the signed phase.
 		///
 		/// The dispatch origin fo this call must be __signed__.
@@ -716,7 +708,7 @@
 			// ensure witness data is correct.
 			ensure!(
 				witness_data >= <SignedSubmissions<T>>::decode_len().unwrap_or_default() as u32,
-				Error::<T>::InvalidWitness,
+				Error::<T>::SignedInvalidWitness,
 			);
 
 			// ensure solution is timely.
@@ -727,23 +719,23 @@
 
 			// build size. Note: this is not needed for weight calc, thus not input.
 			// defensive-only: if phase is signed, snapshot will exist.
-			let size = Self::build_solution_size().unwrap_or_default();
+			let size = Self::snapshot_metadata().unwrap_or_default();
 
 			// NOTE: we compute this function once in `insert_submission` as well, could optimize.
 			ensure!(
 				Self::feasibility_weight_of(&solution, size) < T::SignedMaxWeight::get(),
-				Error::<T>::TooMuchWeight,
+				Error::<T>::SignedTooMuchWeight,
 			);
 
 			// ensure solution claims is better.
 			let mut signed_submissions = Self::signed_submissions();
 			let index = Self::insert_submission(&who, &mut signed_submissions, solution, size)
-				.ok_or(Error::<T>::QueueFull)?;
+				.ok_or(Error::<T>::SignedQueueFull)?;
 
 			// collect deposit. Thereafter, the function cannot fail.
 			// Defensive -- index is valid.
 			let deposit = signed_submissions.get(index).map(|s| s.deposit).unwrap_or_default();
-			T::Currency::reserve(&who, deposit).map_err(|_| Error::<T>::CannotPayDeposit)?;
+			T::Currency::reserve(&who, deposit).map_err(|_| Error::<T>::SignedCannotPayDeposit)?;
 
 			// Remove the weakest, if needed.
 			if signed_submissions.len() as u32 > T::SignedMaxSubmissions::get() {
@@ -763,9 +755,6 @@
 			Ok(None.into())
 		}
 
-=======
-	impl<T: Config> Pallet<T> {
->>>>>>> 49613edd
 		/// Submit a solution for the unsigned phase.
 		///
 		/// The dispatch origin fo this call must be __none__.
@@ -844,11 +833,19 @@
 	#[pallet::error]
 	pub enum Error<T> {
 		/// Submission was too early.
-		PreDispatchEarlySubmission,
+		EarlySubmission,
 		/// Wrong number of winners presented.
 		PreDispatchWrongWinnerCount,
 		/// Submission was too weak, score-wise.
 		PreDispatchWeakSubmission,
+		/// The queue was full, and the solution was not better than any of the existing ones.
+		SignedQueueFull,
+		/// The origin failed to pay the deposit.
+		SignedCannotPayDeposit,
+		/// witness data to dispatchable is invalid.
+		SignedInvalidWitness,
+		/// The signed submission consumes too much weight
+		SignedTooMuchWeight,
 	}
 
 	#[pallet::origin]
