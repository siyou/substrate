--- conflicted
+++ resolved
@@ -27,13 +27,8 @@
 use frame_support::ensure;
 
 /// A struct that does not migration, but only checks that the counter prefix exists and is correct.
-<<<<<<< HEAD
-pub struct CheckCounterPrefix<I: 'static, T: crate::Config<I>>(sp_std::marker::PhantomData<(I, T)>);
-impl<I: 'static, T: crate::Config<I>> OnRuntimeUpgrade for CheckCounterPrefix<I, T> {
-=======
 pub struct CheckCounterPrefix<T: crate::Config<I>, I: 'static>(sp_std::marker::PhantomData<(T, I)>);
 impl<T: crate::Config<I>, I: 'static> OnRuntimeUpgrade for CheckCounterPrefix<T, I> {
->>>>>>> 7db3c4fc
 	fn on_runtime_upgrade() -> frame_support::weights::Weight {
 		frame_support::weights::Weight::zero()
 	}
