--- conflicted
+++ resolved
@@ -28,19 +28,12 @@
 use sp_runtime::traits::Saturating;
 use sp_std::{marker::PhantomData, prelude::*};
 
-<<<<<<< HEAD
 /// Performs all necessary migrations based on `StorageVersion`.
 pub struct Migration<T: Config>(PhantomData<T>);
 impl<T: Config> OnRuntimeUpgrade for Migration<T> {
 	fn on_runtime_upgrade() -> Weight {
 		let version = StorageVersion::get::<Pallet<T>>();
-		let mut weight: Weight = 0;
-=======
-/// Wrapper for all migrations of this pallet, based on `StorageVersion`.
-pub fn migrate<T: Config>() -> Weight {
-	let version = StorageVersion::get::<Pallet<T>>();
-	let mut weight = Weight::zero();
->>>>>>> e986f050
+		let mut weight = Weight::zero();
 
 		if version < 4 {
 			weight = weight.saturating_add(v4::migrate::<T>());
@@ -313,7 +306,7 @@
 	>;
 
 	pub fn migrate<T: Config>() -> Weight {
-		let mut weight: Weight = 0;
+		let mut weight = Weight::zero();
 
 		<ContractInfoOf<T>>::translate(|_key, old: OldContractInfo<T>| {
 			// Count storage items of this contract
@@ -340,9 +333,8 @@
 
 			// Reads: One read for each storage item plus the contract info itself.
 			// Writes: Only the new contract info.
-			weight = weight.saturating_add(
-				T::DbWeight::get().reads_writes(Weight::from(storage_items) + 1, 1),
-			);
+			weight = weight
+				.saturating_add(T::DbWeight::get().reads_writes(u64::from(storage_items) + 1, 1));
 
 			Some(ContractInfo {
 				trie_id: old.trie_id,
