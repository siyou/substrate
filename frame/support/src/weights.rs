// This file is part of Substrate.

// Copyright (C) 2019-2022 Parity Technologies (UK) Ltd.
// SPDX-License-Identifier: Apache-2.0

// Licensed under the Apache License, Version 2.0 (the "License");
// you may not use this file except in compliance with the License.
// You may obtain a copy of the License at
//
// 	http://www.apache.org/licenses/LICENSE-2.0
//
// Unless required by applicable law or agreed to in writing, software
// distributed under the License is distributed on an "AS IS" BASIS,
// WITHOUT WARRANTIES OR CONDITIONS OF ANY KIND, either express or implied.
// See the License for the specific language governing permissions and
// limitations under the License.

//! # Primitives for transaction weighting.
//!
//! Every dispatchable function is responsible for providing `#[weight = $x]` attribute. In this
//! snipped, `$x` can be any user provided struct that implements the following traits:
//!
//! - [`WeighData`]: the weight amount.
//! - [`ClassifyDispatch`]: class of the dispatch.
//! - [`PaysFee`]: whether this weight should be translated to fee and deducted upon dispatch.
//!
//! Substrate then bundles the output information of the three traits into [`DispatchInfo`] struct
//! and provides it by implementing the [`GetDispatchInfo`] for all `Call` both inner and outer call
//! types.
//!
//! Substrate provides two pre-defined ways to annotate weight:
//!
//! ### 1. Fixed values
//!
//! This can only be used when all 3 traits can be resolved statically. You have 3 degrees of
//! configuration:
//!
//! 1. Define only weight, **in which case `ClassifyDispatch` will be `Normal` and `PaysFee` will be
//!    `Yes`**.
//!
//! ```
//! # use frame_system::Config;
//! frame_support::decl_module! {
//!     pub struct Module<T: Config> for enum Call where origin: T::Origin {
//!         #[weight = 1000]
//!         fn dispatching(origin) { unimplemented!() }
//!     }
//! }
//! # fn main() {}
//! ```
//!
//! 2.1 Define weight and class, **in which case `PaysFee` would be `Yes`**.
//!
//! ```
//! # use frame_system::Config;
//! # use frame_support::weights::DispatchClass;
//! frame_support::decl_module! {
//!     pub struct Module<T: Config> for enum Call where origin: T::Origin {
//!         #[weight = (1000, DispatchClass::Operational)]
//!         fn dispatching(origin) { unimplemented!() }
//!     }
//! }
//! # fn main() {}
//! ```
//!
//! 2.2 Define weight and `PaysFee`, **in which case `ClassifyDispatch` would be `Normal`**.
//!
//! ```
//! # use frame_system::Config;
//! # use frame_support::weights::Pays;
//! frame_support::decl_module! {
//!     pub struct Module<T: Config> for enum Call where origin: T::Origin {
//!         #[weight = (1000, Pays::No)]
//!         fn dispatching(origin) { unimplemented!() }
//!     }
//! }
//! # fn main() {}
//! ```
//!
//! 3. Define all 3 parameters.
//!
//! ```
//! # use frame_system::Config;
//! # use frame_support::weights::{DispatchClass, Pays};
//! frame_support::decl_module! {
//!     pub struct Module<T: Config> for enum Call where origin: T::Origin {
//!         #[weight = (1000, DispatchClass::Operational, Pays::No)]
//!         fn dispatching(origin) { unimplemented!() }
//!     }
//! }
//! # fn main() {}
//! ```
//!
//! ### 2. Define weights as a function of input arguments using `FunctionOf` tuple struct.
//!
//! This struct works in a similar manner as above. 3 items must be provided and each can be either
//! a fixed value or a function/closure with the same parameters list as the dispatchable function
//! itself, wrapper in a tuple.
//!
//! Using this only makes sense if you want to use a function for at least one of the elements. If
//! all 3 are static values, providing a raw tuple is easier.
//!
//! ```
//! # use frame_system::Config;
//! # use frame_support::weights::{DispatchClass, FunctionOf, Pays};
//! frame_support::decl_module! {
//!     pub struct Module<T: Config> for enum Call where origin: T::Origin {
//!         #[weight = FunctionOf(
//! 			// weight, function.
//! 			|args: (&u32, &u64)| *args.0 as u64 + args.1,
//! 			// class, fixed.
//! 			DispatchClass::Operational,
//! 			// pays fee, function.
//! 			|args: (&u32, &u64)| if *args.0 > 1000 { Pays::Yes } else { Pays::No },
//! 		)]
//!         fn dispatching(origin, a: u32, b: u64) { unimplemented!() }
//!     }
//! }
//! # fn main() {}
//! ```
//! FRAME assumes a weight of `1_000_000_000_000` equals 1 second of compute on a standard machine.
//!
//! Latest machine specification used to benchmark are:
//! - Digital Ocean: ubuntu-s-2vcpu-4gb-ams3-01
//! - 2x Intel(R) Xeon(R) CPU E5-2650 v4 @ 2.20GHz
//! - 4GB RAM
//! - Ubuntu 19.10 (GNU/Linux 5.3.0-18-generic x86_64)
//! - rustc 1.42.0 (b8cedc004 2020-03-09)

mod paritydb_weights;
mod rocksdb_weights;

use crate::dispatch::{DispatchError, DispatchErrorWithPostInfo, DispatchResultWithPostInfo};
use codec::{Decode, Encode, MaxEncodedLen};
use scale_info::TypeInfo;
#[cfg(feature = "std")]
use serde::{Deserialize, Serialize};
use smallvec::{smallvec, SmallVec};
use sp_arithmetic::{
	traits::{BaseArithmetic, Saturating, Unsigned},
	Perbill,
};
use sp_runtime::{
	generic::{CheckedExtrinsic, UncheckedExtrinsic},
	traits::{SaturatedConversion, SignedExtension},
	RuntimeDebug,
};

/// Re-export priority as type
pub use sp_runtime::transaction_validity::TransactionPriority;

pub type Weight = TimeWeight;

/// Numeric range of a transaction time weight.
pub type TimeWeight = u64;

/// Numeric range of a transaction storage weight.
pub type StorageWeight = u64;

#[derive(Encode, Decode, MaxEncodedLen, TypeInfo, Eq, PartialEq, Copy, Clone)]
pub struct WeightV2 {
	pub time: TimeWeight,
	pub storage: StorageWeight,
}

impl From<TimeWeight> for WeightV2 {
	fn from(t: TimeWeight) -> Self {
		Self {
			time: t,
			storage: 0,
		}
	}
}

/// These constants are specific to FRAME, and the current implementation of its various components.
/// For example: FRAME System, FRAME Executive, our FRAME support libraries, etc...
pub mod constants {
<<<<<<< HEAD
	use super::{RuntimeDbWeight, TimeWeight};
=======
	use super::Weight;
>>>>>>> c48f33d1
	use crate::parameter_types;

	pub const WEIGHT_PER_SECOND: TimeWeight = 1_000_000_000_000;
	pub const WEIGHT_PER_MILLIS: TimeWeight = WEIGHT_PER_SECOND / 1000; // 1_000_000_000
	pub const WEIGHT_PER_MICROS: TimeWeight = WEIGHT_PER_MILLIS / 1000; // 1_000_000
	pub const WEIGHT_PER_NANOS: TimeWeight = WEIGHT_PER_MICROS / 1000; // 1_000

	parameter_types! {
		/// Importing a block with 0 txs takes ~5 ms
		pub const BlockExecutionWeight: TimeWeight = 5 * WEIGHT_PER_MILLIS;
		/// Executing 10,000 System remarks (no-op) txs takes ~1.26 seconds -> ~125 µs per tx
<<<<<<< HEAD
		pub const ExtrinsicBaseWeight: TimeWeight = 125 * WEIGHT_PER_MICROS;
		/// By default, Substrate uses RocksDB, so this will be the weight used throughout
		/// the runtime.
		pub const RocksDbWeight: RuntimeDbWeight = RuntimeDbWeight {
			read: 25 * WEIGHT_PER_MICROS,   // ~25 µs @ 200,000 items
			write: 100 * WEIGHT_PER_MICROS, // ~100 µs @ 200,000 items
		};
		/// ParityDB can be enabled with a feature flag, but is still experimental. These weights
		/// are available for brave runtime engineers who may want to try this out as default.
		pub const ParityDbWeight: RuntimeDbWeight = RuntimeDbWeight {
			read: 8 * WEIGHT_PER_MICROS,   // ~8 µs @ 200,000 items
			write: 50 * WEIGHT_PER_MICROS, // ~50 µs @ 200,000 items
		};
=======
		pub const ExtrinsicBaseWeight: Weight = 125 * WEIGHT_PER_MICROS;
>>>>>>> c48f33d1
	}

	// Expose the DB weights.
	pub use super::{
		paritydb_weights::constants::ParityDbWeight, rocksdb_weights::constants::RocksDbWeight,
	};
}

/// Means of weighing some particular kind of data (`T`).
pub trait WeighData<T> {
	/// Weigh the data `T` given by `target`. When implementing this for a dispatchable, `T` will be
	/// a tuple of all arguments given to the function (except origin).
	fn weigh_data(&self, target: T) -> Weight;
}

/// Means of classifying a dispatchable function.
pub trait ClassifyDispatch<T> {
	/// Classify the dispatch function based on input data `target` of type `T`. When implementing
	/// this for a dispatchable, `T` will be a tuple of all arguments given to the function (except
	/// origin).
	fn classify_dispatch(&self, target: T) -> DispatchClass;
}

/// Indicates if dispatch function should pay fees or not.
/// If set to `Pays::No`, the block resource limits are applied, yet no fee is deducted.
pub trait PaysFee<T> {
	fn pays_fee(&self, _target: T) -> Pays;
}

/// Explicit enum to denote if a transaction pays fee or not.
#[derive(Clone, Copy, Eq, PartialEq, RuntimeDebug, Encode, Decode, TypeInfo)]
pub enum Pays {
	/// Transactor will pay related fees.
	Yes,
	/// Transactor will NOT pay related fees.
	No,
}

impl Default for Pays {
	fn default() -> Self {
		Self::Yes
	}
}

/// A generalized group of dispatch types.
///
/// NOTE whenever upgrading the enum make sure to also update
/// [DispatchClass::all] and [DispatchClass::non_mandatory] helper functions.
#[cfg_attr(feature = "std", derive(Serialize, Deserialize))]
#[cfg_attr(feature = "std", serde(rename_all = "camelCase"))]
#[derive(PartialEq, Eq, Clone, Copy, Encode, Decode, RuntimeDebug, TypeInfo)]
pub enum DispatchClass {
	/// A normal dispatch.
	Normal,
	/// An operational dispatch.
	Operational,
	/// A mandatory dispatch. These kinds of dispatch are always included regardless of their
	/// weight, therefore it is critical that they are separately validated to ensure that a
	/// malicious validator cannot craft a valid but impossibly heavy block. Usually this just
	/// means ensuring that the extrinsic can only be included once and that it is always very
	/// light.
	///
	/// Do *NOT* use it for extrinsics that can be heavy.
	///
	/// The only real use case for this is inherent extrinsics that are required to execute in a
	/// block for the block to be valid, and it solves the issue in the case that the block
	/// initialization is sufficiently heavy to mean that those inherents do not fit into the
	/// block. Essentially, we assume that in these exceptional circumstances, it is better to
	/// allow an overweight block to be created than to not allow any block at all to be created.
	Mandatory,
}

impl Default for DispatchClass {
	fn default() -> Self {
		Self::Normal
	}
}

impl DispatchClass {
	/// Returns an array containing all dispatch classes.
	pub fn all() -> &'static [DispatchClass] {
		&[DispatchClass::Normal, DispatchClass::Operational, DispatchClass::Mandatory]
	}

	/// Returns an array of all dispatch classes except `Mandatory`.
	pub fn non_mandatory() -> &'static [DispatchClass] {
		&[DispatchClass::Normal, DispatchClass::Operational]
	}
}

/// A trait that represents one or many values of given type.
///
/// Useful to accept as parameter type to let the caller pass either a single value directly
/// or an iterator.
pub trait OneOrMany<T> {
	/// The iterator type.
	type Iter: Iterator<Item = T>;
	/// Convert this item into an iterator.
	fn into_iter(self) -> Self::Iter;
}

impl OneOrMany<DispatchClass> for DispatchClass {
	type Iter = sp_std::iter::Once<DispatchClass>;
	fn into_iter(self) -> Self::Iter {
		sp_std::iter::once(self)
	}
}

impl<'a> OneOrMany<DispatchClass> for &'a [DispatchClass] {
	type Iter = sp_std::iter::Cloned<sp_std::slice::Iter<'a, DispatchClass>>;
	fn into_iter(self) -> Self::Iter {
		self.iter().cloned()
	}
}

/// A bundle of static information collected from the `#[weight = $x]` attributes.
#[derive(Clone, Copy, Eq, PartialEq, Default, RuntimeDebug, Encode, Decode, TypeInfo)]
pub struct DispatchInfo {
	/// Weight of this transaction.
	pub weight: Weight,
	/// Class of this transaction.
	pub class: DispatchClass,
	/// Does this transaction pay fees.
	pub pays_fee: Pays,
}

/// A `Dispatchable` function (aka transaction) that can carry some static information along with
/// it, using the `#[weight]` attribute.
pub trait GetDispatchInfo {
	/// Return a `DispatchInfo`, containing relevant information of this dispatch.
	///
	/// This is done independently of its encoded size.
	fn get_dispatch_info(&self) -> DispatchInfo;
}

impl GetDispatchInfo for () {
	fn get_dispatch_info(&self) -> DispatchInfo {
		DispatchInfo::default()
	}
}

/// Weight information that is only available post dispatch.
/// NOTE: This can only be used to reduce the weight or fee, not increase it.
#[derive(Clone, Copy, Eq, PartialEq, Default, RuntimeDebug, Encode, Decode, TypeInfo)]
pub struct PostDispatchInfo {
	/// Actual weight consumed by a call or `None` which stands for the worst case static weight.
	pub actual_weight: Option<Weight>,
	/// Whether this transaction should pay fees when all is said and done.
	pub pays_fee: Pays,
}

impl PostDispatchInfo {
	/// Calculate how much (if any) weight was not used by the `Dispatchable`.
	pub fn calc_unspent(&self, info: &DispatchInfo) -> Weight {
		info.weight - self.calc_actual_weight(info)
	}

	/// Calculate how much weight was actually spent by the `Dispatchable`.
	pub fn calc_actual_weight(&self, info: &DispatchInfo) -> Weight {
		if let Some(actual_weight) = self.actual_weight {
			actual_weight.min(info.weight)
		} else {
			info.weight
		}
	}

	/// Determine if user should actually pay fees at the end of the dispatch.
	pub fn pays_fee(&self, info: &DispatchInfo) -> Pays {
		// If they originally were not paying fees, or the post dispatch info
		// says they should not pay fees, then they don't pay fees.
		// This is because the pre dispatch information must contain the
		// worst case for weight and fees paid.
		if info.pays_fee == Pays::No || self.pays_fee == Pays::No {
			Pays::No
		} else {
			// Otherwise they pay.
			Pays::Yes
		}
	}
}

/// Extract the actual weight from a dispatch result if any or fall back to the default weight.
pub fn extract_actual_weight(result: &DispatchResultWithPostInfo, info: &DispatchInfo) -> Weight {
	match result {
		Ok(post_info) => &post_info,
		Err(err) => &err.post_info,
	}
	.calc_actual_weight(info)
}

impl From<(Option<Weight>, Pays)> for PostDispatchInfo {
	fn from(post_weight_info: (Option<Weight>, Pays)) -> Self {
		let (actual_weight, pays_fee) = post_weight_info;
		Self { actual_weight, pays_fee }
	}
}

impl From<Pays> for PostDispatchInfo {
	fn from(pays_fee: Pays) -> Self {
		Self { actual_weight: None, pays_fee }
	}
}

impl From<Option<Weight>> for PostDispatchInfo {
	fn from(actual_weight: Option<Weight>) -> Self {
		Self { actual_weight, pays_fee: Default::default() }
	}
}

impl From<()> for PostDispatchInfo {
	fn from(_: ()) -> Self {
		Self { actual_weight: None, pays_fee: Default::default() }
	}
}

impl sp_runtime::traits::Printable for PostDispatchInfo {
	fn print(&self) {
		"actual_weight=".print();
		match self.actual_weight {
			Some(weight) => weight.print(),
			None => "max-weight".print(),
		};
		"pays_fee=".print();
		match self.pays_fee {
			Pays::Yes => "Yes".print(),
			Pays::No => "No".print(),
		}
	}
}

/// Allows easy conversion from `DispatchError` to `DispatchErrorWithPostInfo` for dispatchables
/// that want to return a custom a posterior weight on error.
pub trait WithPostDispatchInfo {
	/// Call this on your modules custom errors type in order to return a custom weight on error.
	///
	/// # Example
	///
	/// ```ignore
	/// let who = ensure_signed(origin).map_err(|e| e.with_weight(100))?;
	/// ensure!(who == me, Error::<T>::NotMe.with_weight(200_000));
	/// ```
	fn with_weight(self, actual_weight: Weight) -> DispatchErrorWithPostInfo;
}

impl<T> WithPostDispatchInfo for T
where
	T: Into<DispatchError>,
{
	fn with_weight(self, actual_weight: Weight) -> DispatchErrorWithPostInfo {
		DispatchErrorWithPostInfo {
			post_info: PostDispatchInfo {
				actual_weight: Some(actual_weight),
				pays_fee: Default::default(),
			},
			error: self.into(),
		}
	}
}

impl<T> WeighData<T> for Weight {
	fn weigh_data(&self, _: T) -> Weight {
		return *self
	}
}

impl<T> ClassifyDispatch<T> for Weight {
	fn classify_dispatch(&self, _: T) -> DispatchClass {
		DispatchClass::Normal
	}
}

impl<T> PaysFee<T> for Weight {
	fn pays_fee(&self, _: T) -> Pays {
		Pays::Yes
	}
}

impl<T> WeighData<T> for (Weight, DispatchClass, Pays) {
	fn weigh_data(&self, _: T) -> Weight {
		return self.0
	}
}

impl<T> ClassifyDispatch<T> for (Weight, DispatchClass, Pays) {
	fn classify_dispatch(&self, _: T) -> DispatchClass {
		self.1
	}
}

impl<T> PaysFee<T> for (Weight, DispatchClass, Pays) {
	fn pays_fee(&self, _: T) -> Pays {
		self.2
	}
}

impl<T> WeighData<T> for (Weight, DispatchClass) {
	fn weigh_data(&self, _: T) -> Weight {
		return self.0
	}
}

impl<T> ClassifyDispatch<T> for (Weight, DispatchClass) {
	fn classify_dispatch(&self, _: T) -> DispatchClass {
		self.1
	}
}

impl<T> PaysFee<T> for (Weight, DispatchClass) {
	fn pays_fee(&self, _: T) -> Pays {
		Pays::Yes
	}
}

impl<T> WeighData<T> for (Weight, Pays) {
	fn weigh_data(&self, _: T) -> Weight {
		return self.0
	}
}

impl<T> ClassifyDispatch<T> for (Weight, Pays) {
	fn classify_dispatch(&self, _: T) -> DispatchClass {
		DispatchClass::Normal
	}
}

impl<T> PaysFee<T> for (Weight, Pays) {
	fn pays_fee(&self, _: T) -> Pays {
		self.1
	}
}

/// A struct to represent a weight which is a function of the input arguments. The given items have
/// the following types:
///
/// - `WD`: a raw `Weight` value or a closure that returns a `Weight` with the same argument list as
///   the dispatched, wrapped in a tuple.
/// - `CD`: a raw `DispatchClass` value or a closure that returns a `DispatchClass` with the same
///   argument list as the dispatched, wrapped in a tuple.
/// - `PF`: a `Pays` variant for whether this dispatch pays fee or not or a closure that returns a
///   `Pays` variant with the same argument list as the dispatched, wrapped in a tuple.
#[deprecated = "Function arguments are available directly inside the annotation now."]
pub struct FunctionOf<WD, CD, PF>(pub WD, pub CD, pub PF);

// `WeighData` as a raw value
#[allow(deprecated)]
impl<Args, CD, PF> WeighData<Args> for FunctionOf<Weight, CD, PF> {
	fn weigh_data(&self, _: Args) -> Weight {
		self.0
	}
}

// `WeighData` as a closure
#[allow(deprecated)]
impl<Args, WD, CD, PF> WeighData<Args> for FunctionOf<WD, CD, PF>
where
	WD: Fn(Args) -> Weight,
{
	fn weigh_data(&self, args: Args) -> Weight {
		(self.0)(args)
	}
}

// `ClassifyDispatch` as a raw value
#[allow(deprecated)]
impl<Args, WD, PF> ClassifyDispatch<Args> for FunctionOf<WD, DispatchClass, PF> {
	fn classify_dispatch(&self, _: Args) -> DispatchClass {
		self.1
	}
}

// `ClassifyDispatch` as a raw value
#[allow(deprecated)]
impl<Args, WD, CD, PF> ClassifyDispatch<Args> for FunctionOf<WD, CD, PF>
where
	CD: Fn(Args) -> DispatchClass,
{
	fn classify_dispatch(&self, args: Args) -> DispatchClass {
		(self.1)(args)
	}
}

// `PaysFee` as a raw value
#[allow(deprecated)]
impl<Args, WD, CD> PaysFee<Args> for FunctionOf<WD, CD, Pays> {
	fn pays_fee(&self, _: Args) -> Pays {
		self.2
	}
}

// `PaysFee` as a closure
#[allow(deprecated)]
impl<Args, WD, CD, PF> PaysFee<Args> for FunctionOf<WD, CD, PF>
where
	PF: Fn(Args) -> Pays,
{
	fn pays_fee(&self, args: Args) -> Pays {
		(self.2)(args)
	}
}

/// Implementation for unchecked extrinsic.
impl<Address, Call, Signature, Extra> GetDispatchInfo
	for UncheckedExtrinsic<Address, Call, Signature, Extra>
where
	Call: GetDispatchInfo,
	Extra: SignedExtension,
{
	fn get_dispatch_info(&self) -> DispatchInfo {
		self.function.get_dispatch_info()
	}
}

/// Implementation for checked extrinsic.
impl<AccountId, Call, Extra> GetDispatchInfo for CheckedExtrinsic<AccountId, Call, Extra>
where
	Call: GetDispatchInfo,
{
	fn get_dispatch_info(&self) -> DispatchInfo {
		self.function.get_dispatch_info()
	}
}

/// Implementation for test extrinsic.
#[cfg(feature = "std")]
impl<Call: Encode, Extra: Encode> GetDispatchInfo for sp_runtime::testing::TestXt<Call, Extra> {
	fn get_dispatch_info(&self) -> DispatchInfo {
		// for testing: weight == size.
		DispatchInfo { weight: self.encode().len() as _, pays_fee: Pays::Yes, ..Default::default() }
	}
}

/// The weight of database operations that the runtime can invoke.
#[derive(Clone, Copy, Eq, PartialEq, Default, RuntimeDebug, Encode, Decode, TypeInfo)]
pub struct RuntimeDbWeight {
	pub read: Weight,
	pub write: Weight,
}

impl RuntimeDbWeight {
	pub fn reads(self, r: Weight) -> Weight {
		self.read.saturating_mul(r)
	}

	pub fn writes(self, w: Weight) -> Weight {
		self.write.saturating_mul(w)
	}

	pub fn reads_writes(self, r: Weight, w: Weight) -> Weight {
		let read_weight = self.read.saturating_mul(r);
		let write_weight = self.write.saturating_mul(w);
		read_weight.saturating_add(write_weight)
	}
}

/// One coefficient and its position in the `WeightToFeePolynomial`.
///
/// One term of polynomial is calculated as:
///
/// ```ignore
/// coeff_integer * x^(degree) + coeff_frac * x^(degree)
/// ```
///
/// The `negative` value encodes whether the term is added or substracted from the
/// overall polynomial result.
#[derive(Clone, Encode, Decode, TypeInfo)]
pub struct WeightToFeeCoefficient<Balance> {
	/// The integral part of the coefficient.
	pub coeff_integer: Balance,
	/// The fractional part of the coefficient.
	pub coeff_frac: Perbill,
	/// True iff the coefficient should be interpreted as negative.
	pub negative: bool,
	/// Degree/exponent of the term.
	pub degree: u8,
}

/// A list of coefficients that represent one polynomial.
pub type WeightToFeeCoefficients<T> = SmallVec<[WeightToFeeCoefficient<T>; 4]>;

/// A trait that describes the weight to fee calculation as polynomial.
///
/// An implementor should only implement the `polynomial` function.
pub trait WeightToFeePolynomial {
	/// The type that is returned as result from polynomial evaluation.
	type Balance: BaseArithmetic + From<u32> + Copy + Unsigned;

	/// Returns a polynomial that describes the weight to fee conversion.
	///
	/// This is the only function that should be manually implemented. Please note
	/// that all calculation is done in the probably unsigned `Balance` type. This means
	/// that the order of coefficients is important as putting the negative coefficients
	/// first will most likely saturate the result to zero mid evaluation.
	fn polynomial() -> WeightToFeeCoefficients<Self::Balance>;

	/// Calculates the fee from the passed `weight` according to the `polynomial`.
	///
	/// This should not be overriden in most circumstances. Calculation is done in the
	/// `Balance` type and never overflows. All evaluation is saturating.
	fn calc(weight: &Weight) -> Self::Balance {
		Self::polynomial()
			.iter()
			.fold(Self::Balance::saturated_from(0u32), |mut acc, args| {
				let w = Self::Balance::saturated_from(*weight).saturating_pow(args.degree.into());

				// The sum could get negative. Therefore we only sum with the accumulator.
				// The Perbill Mul implementation is non overflowing.
				let frac = args.coeff_frac * w;
				let integer = args.coeff_integer.saturating_mul(w);

				if args.negative {
					acc = acc.saturating_sub(frac);
					acc = acc.saturating_sub(integer);
				} else {
					acc = acc.saturating_add(frac);
					acc = acc.saturating_add(integer);
				}

				acc
			})
	}
}

/// Implementor of `WeightToFeePolynomial` that maps one unit of weight to one unit of fee.
pub struct IdentityFee<T>(sp_std::marker::PhantomData<T>);

impl<T> WeightToFeePolynomial for IdentityFee<T>
where
	T: BaseArithmetic + From<u32> + Copy + Unsigned,
{
	type Balance = T;

	fn polynomial() -> WeightToFeeCoefficients<Self::Balance> {
		smallvec!(WeightToFeeCoefficient {
			coeff_integer: 1u32.into(),
			coeff_frac: Perbill::zero(),
			negative: false,
			degree: 1,
		})
	}
}

/// A struct holding value for each `DispatchClass`.
#[derive(Clone, Eq, PartialEq, Default, RuntimeDebug, Encode, Decode, TypeInfo)]
pub struct PerDispatchClass<T> {
	/// Value for `Normal` extrinsics.
	normal: T,
	/// Value for `Operational` extrinsics.
	operational: T,
	/// Value for `Mandatory` extrinsics.
	mandatory: T,
}

impl<T> PerDispatchClass<T> {
	/// Create new `PerDispatchClass` with the same value for every class.
	pub fn new(val: impl Fn(DispatchClass) -> T) -> Self {
		Self {
			normal: val(DispatchClass::Normal),
			operational: val(DispatchClass::Operational),
			mandatory: val(DispatchClass::Mandatory),
		}
	}

	/// Get a mutable reference to current value of given class.
	pub fn get_mut(&mut self, class: DispatchClass) -> &mut T {
		match class {
			DispatchClass::Operational => &mut self.operational,
			DispatchClass::Normal => &mut self.normal,
			DispatchClass::Mandatory => &mut self.mandatory,
		}
	}

	/// Get current value for given class.
	pub fn get(&self, class: DispatchClass) -> &T {
		match class {
			DispatchClass::Normal => &self.normal,
			DispatchClass::Operational => &self.operational,
			DispatchClass::Mandatory => &self.mandatory,
		}
	}
}

impl<T: Clone> PerDispatchClass<T> {
	/// Set the value of given class.
	pub fn set(&mut self, new: T, class: impl OneOrMany<DispatchClass>) {
		for class in class.into_iter() {
			*self.get_mut(class) = new.clone();
		}
	}
}

impl PerDispatchClass<Weight> {
	/// Returns the total weight consumed by all extrinsics in the block.
	pub fn total(&self) -> Weight {
		let mut sum = 0;
		for class in DispatchClass::all() {
			sum = sum.saturating_add(*self.get(*class));
		}
		sum
	}

	/// Add some weight of a specific dispatch class, saturating at the numeric bounds of `Weight`.
	pub fn add(&mut self, weight: Weight, class: DispatchClass) {
		let value = self.get_mut(class);
		*value = value.saturating_add(weight);
	}

	/// Try to add some weight of a specific dispatch class, returning Err(()) if overflow would
	/// occur.
	pub fn checked_add(&mut self, weight: Weight, class: DispatchClass) -> Result<(), ()> {
		let value = self.get_mut(class);
		*value = value.checked_add(weight).ok_or(())?;
		Ok(())
	}

	/// Subtract some weight of a specific dispatch class, saturating at the numeric bounds of
	/// `Weight`.
	pub fn sub(&mut self, weight: Weight, class: DispatchClass) {
		let value = self.get_mut(class);
		*value = value.saturating_sub(weight);
	}
}

#[cfg(test)]
#[allow(dead_code)]
mod tests {
	use super::*;
	use crate::{decl_module, parameter_types, traits::Get};

	pub trait Config: 'static {
		type Origin;
		type Balance;
		type BlockNumber;
		type DbWeight: Get<RuntimeDbWeight>;
		type PalletInfo: crate::traits::PalletInfo;
	}

	pub struct TraitImpl {}

	parameter_types! {
		pub const DbWeight: RuntimeDbWeight = RuntimeDbWeight {
			read: 100,
			write: 1000,
		};
	}

	impl Config for TraitImpl {
		type Origin = u32;
		type BlockNumber = u32;
		type Balance = u32;
		type DbWeight = DbWeight;
		type PalletInfo = crate::tests::PanicPalletInfo;
	}

	decl_module! {
		pub struct Module<T: Config> for enum Call where origin: T::Origin, system=self {
			// no arguments, fixed weight
			#[weight = 1000]
			fn f00(_origin) { unimplemented!(); }

			#[weight = (1000, DispatchClass::Mandatory)]
			fn f01(_origin) { unimplemented!(); }

			#[weight = (1000, Pays::No)]
			fn f02(_origin) { unimplemented!(); }

			#[weight = (1000, DispatchClass::Operational, Pays::No)]
			fn f03(_origin) { unimplemented!(); }

			// weight = a x 10 + b
			#[weight = ((_a * 10 + _eb * 1) as Weight, DispatchClass::Normal, Pays::Yes)]
			fn f11(_origin, _a: u32, _eb: u32) { unimplemented!(); }

			#[weight = (0, DispatchClass::Operational, Pays::Yes)]
			fn f12(_origin, _a: u32, _eb: u32) { unimplemented!(); }

			#[weight = T::DbWeight::get().reads(3) + T::DbWeight::get().writes(2) + 10_000]
			fn f20(_origin) { unimplemented!(); }

			#[weight = T::DbWeight::get().reads_writes(6, 5) + 40_000]
			fn f21(_origin) { unimplemented!(); }

		}
	}

	#[test]
	fn weights_are_correct() {
		// #[weight = 1000]
		let info = Call::<TraitImpl>::f00 {}.get_dispatch_info();
		assert_eq!(info.weight, 1000);
		assert_eq!(info.class, DispatchClass::Normal);
		assert_eq!(info.pays_fee, Pays::Yes);

		// #[weight = (1000, DispatchClass::Mandatory)]
		let info = Call::<TraitImpl>::f01 {}.get_dispatch_info();
		assert_eq!(info.weight, 1000);
		assert_eq!(info.class, DispatchClass::Mandatory);
		assert_eq!(info.pays_fee, Pays::Yes);

		// #[weight = (1000, Pays::No)]
		let info = Call::<TraitImpl>::f02 {}.get_dispatch_info();
		assert_eq!(info.weight, 1000);
		assert_eq!(info.class, DispatchClass::Normal);
		assert_eq!(info.pays_fee, Pays::No);

		// #[weight = (1000, DispatchClass::Operational, Pays::No)]
		let info = Call::<TraitImpl>::f03 {}.get_dispatch_info();
		assert_eq!(info.weight, 1000);
		assert_eq!(info.class, DispatchClass::Operational);
		assert_eq!(info.pays_fee, Pays::No);

		// #[weight = ((_a * 10 + _eb * 1) as Weight, DispatchClass::Normal, Pays::Yes)]
		let info = Call::<TraitImpl>::f11 { _a: 13, _eb: 20 }.get_dispatch_info();
		assert_eq!(info.weight, 150); // 13*10 + 20
		assert_eq!(info.class, DispatchClass::Normal);
		assert_eq!(info.pays_fee, Pays::Yes);

		// #[weight = (0, DispatchClass::Operational, Pays::Yes)]
		let info = Call::<TraitImpl>::f12 { _a: 10, _eb: 20 }.get_dispatch_info();
		assert_eq!(info.weight, 0);
		assert_eq!(info.class, DispatchClass::Operational);
		assert_eq!(info.pays_fee, Pays::Yes);

		// #[weight = T::DbWeight::get().reads(3) + T::DbWeight::get().writes(2) + 10_000]
		let info = Call::<TraitImpl>::f20 {}.get_dispatch_info();
		assert_eq!(info.weight, 12300); // 100*3 + 1000*2 + 10_1000
		assert_eq!(info.class, DispatchClass::Normal);
		assert_eq!(info.pays_fee, Pays::Yes);

		// #[weight = T::DbWeight::get().reads_writes(6, 5) + 40_000]
		let info = Call::<TraitImpl>::f21 {}.get_dispatch_info();
		assert_eq!(info.weight, 45600); // 100*6 + 1000*5 + 40_1000
		assert_eq!(info.class, DispatchClass::Normal);
		assert_eq!(info.pays_fee, Pays::Yes);
	}

	#[test]
	fn extract_actual_weight_works() {
		let pre = DispatchInfo { weight: 1000, ..Default::default() };
		assert_eq!(extract_actual_weight(&Ok(Some(7).into()), &pre), 7);
		assert_eq!(extract_actual_weight(&Ok(Some(1000).into()), &pre), 1000);
		assert_eq!(extract_actual_weight(&Err(DispatchError::BadOrigin.with_weight(9)), &pre), 9);
	}

	#[test]
	fn extract_actual_weight_caps_at_pre_weight() {
		let pre = DispatchInfo { weight: 1000, ..Default::default() };
		assert_eq!(extract_actual_weight(&Ok(Some(1250).into()), &pre), 1000);
		assert_eq!(
			extract_actual_weight(&Err(DispatchError::BadOrigin.with_weight(1300)), &pre),
			1000
		);
	}

	type Balance = u64;

	// 0.5x^3 + 2.333x^2 + 7x - 10_000
	struct Poly;
	impl WeightToFeePolynomial for Poly {
		type Balance = Balance;

		fn polynomial() -> WeightToFeeCoefficients<Self::Balance> {
			smallvec![
				WeightToFeeCoefficient {
					coeff_integer: 0,
					coeff_frac: Perbill::from_float(0.5),
					negative: false,
					degree: 3
				},
				WeightToFeeCoefficient {
					coeff_integer: 2,
					coeff_frac: Perbill::from_rational(1u32, 3u32),
					negative: false,
					degree: 2
				},
				WeightToFeeCoefficient {
					coeff_integer: 7,
					coeff_frac: Perbill::zero(),
					negative: false,
					degree: 1
				},
				WeightToFeeCoefficient {
					coeff_integer: 10_000,
					coeff_frac: Perbill::zero(),
					negative: true,
					degree: 0
				},
			]
		}
	}

	#[test]
	fn polynomial_works() {
		// 100^3/2=500000 100^2*(2+1/3)=23333 700 -10000
		assert_eq!(Poly::calc(&100), 514033);
		// 10123^3/2=518677865433 10123^2*(2+1/3)=239108634 70861 -10000
		assert_eq!(Poly::calc(&10_123), 518917034928);
	}

	#[test]
	fn polynomial_does_not_underflow() {
		assert_eq!(Poly::calc(&0), 0);
		assert_eq!(Poly::calc(&10), 0);
	}

	#[test]
	fn polynomial_does_not_overflow() {
		assert_eq!(Poly::calc(&Weight::max_value()), Balance::max_value() - 10_000);
	}

	#[test]
	fn identity_fee_works() {
		assert_eq!(IdentityFee::<Balance>::calc(&0), 0);
		assert_eq!(IdentityFee::<Balance>::calc(&50), 50);
		assert_eq!(IdentityFee::<Balance>::calc(&Weight::max_value()), Balance::max_value());
	}
}<|MERGE_RESOLUTION|>--- conflicted
+++ resolved
@@ -175,11 +175,7 @@
 /// These constants are specific to FRAME, and the current implementation of its various components.
 /// For example: FRAME System, FRAME Executive, our FRAME support libraries, etc...
 pub mod constants {
-<<<<<<< HEAD
-	use super::{RuntimeDbWeight, TimeWeight};
-=======
 	use super::Weight;
->>>>>>> c48f33d1
 	use crate::parameter_types;
 
 	pub const WEIGHT_PER_SECOND: TimeWeight = 1_000_000_000_000;
@@ -191,23 +187,7 @@
 		/// Importing a block with 0 txs takes ~5 ms
 		pub const BlockExecutionWeight: TimeWeight = 5 * WEIGHT_PER_MILLIS;
 		/// Executing 10,000 System remarks (no-op) txs takes ~1.26 seconds -> ~125 µs per tx
-<<<<<<< HEAD
-		pub const ExtrinsicBaseWeight: TimeWeight = 125 * WEIGHT_PER_MICROS;
-		/// By default, Substrate uses RocksDB, so this will be the weight used throughout
-		/// the runtime.
-		pub const RocksDbWeight: RuntimeDbWeight = RuntimeDbWeight {
-			read: 25 * WEIGHT_PER_MICROS,   // ~25 µs @ 200,000 items
-			write: 100 * WEIGHT_PER_MICROS, // ~100 µs @ 200,000 items
-		};
-		/// ParityDB can be enabled with a feature flag, but is still experimental. These weights
-		/// are available for brave runtime engineers who may want to try this out as default.
-		pub const ParityDbWeight: RuntimeDbWeight = RuntimeDbWeight {
-			read: 8 * WEIGHT_PER_MICROS,   // ~8 µs @ 200,000 items
-			write: 50 * WEIGHT_PER_MICROS, // ~50 µs @ 200,000 items
-		};
-=======
 		pub const ExtrinsicBaseWeight: Weight = 125 * WEIGHT_PER_MICROS;
->>>>>>> c48f33d1
 	}
 
 	// Expose the DB weights.
