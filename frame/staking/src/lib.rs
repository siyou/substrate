// This file is part of Substrate.

// Copyright (C) 2017-2021 Parity Technologies (UK) Ltd.
// SPDX-License-Identifier: Apache-2.0

// Licensed under the Apache License, Version 2.0 (the "License");
// you may not use this file except in compliance with the License.
// You may obtain a copy of the License at
//
// 	http://www.apache.org/licenses/LICENSE-2.0
//
// Unless required by applicable law or agreed to in writing, software
// distributed under the License is distributed on an "AS IS" BASIS,
// WITHOUT WARRANTIES OR CONDITIONS OF ANY KIND, either express or implied.
// See the License for the specific language governing permissions and
// limitations under the License.

//! # Staking Pallet
//!
//! The Staking pallet is used to manage funds at stake by network maintainers.
//!
//! - [`Config`]
//! - [`Call`]
//! - [`Pallet`]
//!
//! ## Overview
//!
//! The Staking pallet is the means by which a set of network maintainers (known as _authorities_ in
//! some contexts and _validators_ in others) are chosen based upon those who voluntarily place
//! funds under deposit. Under deposit, those funds are rewarded under normal operation but are held
//! at pain of _slash_ (expropriation) should the staked maintainer be found not to be discharging
//! its duties properly.
//!
//! ### Terminology
//! <!-- Original author of paragraph: @gavofyork -->
//!
//! - Staking: The process of locking up funds for some time, placing them at risk of slashing
//!   (loss) in order to become a rewarded maintainer of the network.
//! - Validating: The process of running a node to actively maintain the network, either by
//!   producing blocks or guaranteeing finality of the chain.
//! - Nominating: The process of placing staked funds behind one or more validators in order to
//!   share in any reward, and punishment, they take.
//! - Stash account: The account holding an owner's funds used for staking.
//! - Controller account: The account that controls an owner's funds for staking.
//! - Era: A (whole) number of sessions, which is the period that the validator set (and each
//!   validator's active nominator set) is recalculated and where rewards are paid out.
//! - Slash: The punishment of a staker by reducing its funds.
//!
//! ### Goals
//! <!-- Original author of paragraph: @gavofyork -->
//!
//! The staking system in Substrate NPoS is designed to make the following possible:
//!
//! - Stake funds that are controlled by a cold wallet.
//! - Withdraw some, or deposit more, funds without interrupting the role of an entity.
//! - Switch between roles (nominator, validator, idle) with minimal overhead.
//!
//! ### Scenarios
//!
//! #### Staking
//!
//! Almost any interaction with the Staking pallet requires a process of _**bonding**_ (also known
//! as being a _staker_). To become *bonded*, a fund-holding account known as the _stash account_,
//! which holds some or all of the funds that become frozen in place as part of the staking process,
//! is paired with an active **controller** account, which issues instructions on how they shall be
//! used.
//!
//! An account pair can become bonded using the [`bond`](Call::bond) call.
//!
//! Stash accounts can change their associated controller using the
//! [`set_controller`](Call::set_controller) call.
//!
//! There are three possible roles that any staked account pair can be in: `Validator`, `Nominator`
//! and `Idle` (defined in [`StakerStatus`]). There are three
//! corresponding instructions to change between roles, namely:
//! [`validate`](Call::validate),
//! [`nominate`](Call::nominate), and [`chill`](Call::chill).
//!
//! #### Validating
//!
//! A **validator** takes the role of either validating blocks or ensuring their finality,
//! maintaining the veracity of the network. A validator should avoid both any sort of malicious
//! misbehavior and going offline. Bonded accounts that state interest in being a validator do NOT
//! get immediately chosen as a validator. Instead, they are declared as a _candidate_ and they
//! _might_ get elected at the _next era_ as a validator. The result of the election is determined
//! by nominators and their votes.
//!
//! An account can become a validator candidate via the
//! [`validate`](Call::validate) call.
//!
//! #### Nomination
//!
//! A **nominator** does not take any _direct_ role in maintaining the network, instead, it votes on
//! a set of validators  to be elected. Once interest in nomination is stated by an account, it
//! takes effect at the next election round. The funds in the nominator's stash account indicate the
//! _weight_ of its vote. Both the rewards and any punishment that a validator earns are shared
//! between the validator and its nominators. This rule incentivizes the nominators to NOT vote for
//! the misbehaving/offline validators as much as possible, simply because the nominators will also
//! lose funds if they vote poorly.
//!
//! An account can become a nominator via the [`nominate`](Call::nominate) call.
//!
//! #### Voting
//!
//! Staking is closely related to elections; actual validators are chosen from among all potential
//! validators by election by the potential validators and nominators. To reduce use of the phrase
//! "potential validators and nominators", we often use the term **voters**, who are simply
//! the union of potential validators and nominators.
//!
//! #### Rewards and Slash
//!
//! The **reward and slashing** procedure is the core of the Staking pallet, attempting to _embrace
//! valid behavior_ while _punishing any misbehavior or lack of availability_.
//!
//! Rewards must be claimed for each era before it gets too old by `$HISTORY_DEPTH` using the
//! `payout_stakers` call. Any account can call `payout_stakers`, which pays the reward to the
//! validator as well as its nominators. Only the [`Config::MaxNominatorRewardedPerValidator`]
//! biggest stakers can claim their reward. This is to limit the i/o cost to mutate storage for each
//! nominator's account.
//!
//! Slashing can occur at any point in time, once misbehavior is reported. Once slashing is
//! determined, a value is deducted from the balance of the validator and all the nominators who
//! voted for this validator (values are deducted from the _stash_ account of the slashed entity).
//!
//! Slashing logic is further described in the documentation of the `slashing` pallet.
//!
//! Similar to slashing, rewards are also shared among a validator and its associated nominators.
//! Yet, the reward funds are not always transferred to the stash account and can be configured. See
//! [Reward Calculation](#reward-calculation) for more details.
//!
//! #### Chilling
//!
//! Finally, any of the roles above can choose to step back temporarily and just chill for a while.
//! This means that if they are a nominator, they will not be considered as voters anymore and if
//! they are validators, they will no longer be a candidate for the next election.
//!
//! An account can step back via the [`chill`](Call::chill) call.
//!
//! ### Session managing
//!
//! The pallet implement the trait `SessionManager`. Which is the only API to query new validator
//! set and allowing these validator set to be rewarded once their era is ended.
//!
//! ## Interface
//!
//! ### Dispatchable Functions
//!
//! The dispatchable functions of the Staking pallet enable the steps needed for entities to accept
//! and change their role, alongside some helper functions to get/set the metadata of the pallet.
//!
//! ### Public Functions
//!
//! The Staking pallet contains many public storage items and (im)mutable functions.
//!
//! ## Usage
//!
//! ### Example: Rewarding a validator by id.
//!
//! ```
//! use frame_support::{decl_module, dispatch};
//! use frame_system::ensure_signed;
//! use pallet_staking::{self as staking};
//!
//! pub trait Config: staking::Config {}
//!
//! decl_module! {
//!     pub struct Module<T: Config> for enum Call where origin: T::Origin {
//!         /// Reward a validator.
//!         #[weight = 0]
//!         pub fn reward_myself(origin) -> dispatch::DispatchResult {
//!             let reported = ensure_signed(origin)?;
//!             <staking::Pallet<T>>::reward_by_ids(vec![(reported, 10)]);
//!             Ok(())
//!         }
//!     }
//! }
//! # fn main() { }
//! ```
//!
//! ## Implementation Details
//!
//! ### Era payout
//!
//! The era payout is computed using yearly inflation curve defined at
//! [`Config::EraPayout`] as such:
//!
//! ```nocompile
//! staker_payout = yearly_inflation(npos_token_staked / total_tokens) * total_tokens / era_per_year
//! ```
//! This payout is used to reward stakers as defined in next section
//!
//! ```nocompile
//! remaining_payout = max_yearly_inflation * total_tokens / era_per_year - staker_payout
//! ```
//! The remaining reward is send to the configurable end-point
//! [`Config::RewardRemainder`].
//!
//! ### Reward Calculation
//!
//! Validators and nominators are rewarded at the end of each era. The total reward of an era is
//! calculated using the era duration and the staking rate (the total amount of tokens staked by
//! nominators and validators, divided by the total token supply). It aims to incentivize toward a
//! defined staking rate. The full specification can be found
//! [here](https://research.web3.foundation/en/latest/polkadot/Token%20Economics.html#inflation-model).
//!
//! Total reward is split among validators and their nominators depending on the number of points
//! they received during the era. Points are added to a validator using
//! [`reward_by_ids`](Pallet::reward_by_ids).
//!
//! [`Pallet`] implements
//! [`pallet_authorship::EventHandler`] to add reward
//! points to block producer and block producer of referenced uncles.
//!
//! The validator and its nominator split their reward as following:
//!
//! The validator can declare an amount, named
//! [`commission`](ValidatorPrefs::commission), that does not get shared
//! with the nominators at each reward payout through its
//! [`ValidatorPrefs`]. This value gets deducted from the total reward
//! that is paid to the validator and its nominators. The remaining portion is split among the
//! validator and all of the nominators that nominated the validator, proportional to the value
//! staked behind this validator (_i.e._ dividing the
//! [`own`](Exposure::own) or
//! [`others`](Exposure::others) by
//! [`total`](Exposure::total) in [`Exposure`]).
//!
//! All entities who receive a reward have the option to choose their reward destination through the
//! [`Payee`] storage item (see
//! [`set_payee`](Call::set_payee)), to be one of the following:
//!
//! - Controller account, (obviously) not increasing the staked value.
//! - Stash account, not increasing the staked value.
//! - Stash account, also increasing the staked value.
//!
//! ### Additional Fund Management Operations
//!
//! Any funds already placed into stash can be the target of the following operations:
//!
//! The controller account can free a portion (or all) of the funds using the
//! [`unbond`](Call::unbond) call. Note that the funds are not immediately
//! accessible. Instead, a duration denoted by
//! [`Config::BondingDuration`] (in number of eras) must
//! pass until the funds can actually be removed. Once the `BondingDuration` is over, the
//! [`withdraw_unbonded`](Call::withdraw_unbonded) call can be used to actually
//! withdraw the funds.
//!
//! Note that there is a limitation to the number of fund-chunks that can be scheduled to be
//! unlocked in the future via [`unbond`](Call::unbond). In case this maximum
//! (`MAX_UNLOCKING_CHUNKS`) is reached, the bonded account _must_ first wait until a successful
//! call to `withdraw_unbonded` to remove some of the chunks.
//!
//! ### Election Algorithm
//!
//! The current election algorithm is implemented based on Phragmén. The reference implementation
//! can be found [here](https://github.com/w3f/consensus/tree/master/NPoS).
//!
//! The election algorithm, aside from electing the validators with the most stake value and votes,
//! tries to divide the nominator votes among candidates in an equal manner. To further assure this,
//! an optional post-processing can be applied that iteratively normalizes the nominator staked
//! values until the total difference among votes of a particular nominator are less than a
//! threshold.
//!
//! ## GenesisConfig
//!
//! The Staking pallet depends on the [`GenesisConfig`]. The
//! `GenesisConfig` is optional and allow to set some initial stakers.
//!
//! ## Related Modules
//!
//! - [Balances](../pallet_balances/index.html): Used to manage values at stake.
//! - [Session](../pallet_session/index.html): Used to manage sessions. Also, a list of new
//!   validators is stored in the Session pallet's `Validators` at the end of each era.

#![recursion_limit = "128"]
#![cfg_attr(not(feature = "std"), no_std)]

<<<<<<< HEAD
#[cfg(any(test, feature = "make-bags"))]
pub mod mock;
#[cfg(test)]
mod tests;
=======
#[cfg(any(feature = "runtime-benchmarks", test))]
pub mod benchmarking;
#[cfg(test)]
mod mock;
>>>>>>> 1d5abf01
#[cfg(any(feature = "runtime-benchmarks", test))]
pub mod testing_utils;
#[cfg(test)]
mod tests;

pub mod inflation;
pub mod slashing;
<<<<<<< HEAD
pub mod voter_bags;
=======
>>>>>>> 1d5abf01
pub mod weights;

use codec::{Decode, Encode, HasCompact};
use frame_election_provider_support::{data_provider, ElectionProvider, Supports, VoteWeight};
use frame_support::{
	pallet_prelude::*,
	traits::{
		Currency, CurrencyToVote, EnsureOrigin, EstimateNextNewSession, Get, Imbalance,
		LockIdentifier, LockableCurrency, OnUnbalanced, UnixTime, WithdrawReasons,
	},
	weights::{
		constants::{WEIGHT_PER_MICROS, WEIGHT_PER_NANOS},
		Weight, WithPostDispatchInfo,
	},
};
use frame_system::{ensure_root, ensure_signed, offchain::SendTransactionTypes, pallet_prelude::*};
pub use pallet::*;
use pallet_session::historical;
use sp_runtime::{
<<<<<<< HEAD
	DispatchError, Perbill, Percent, RuntimeDebug,
=======
>>>>>>> 1d5abf01
	curve::PiecewiseLinear,
	traits::{
		AtLeast32BitUnsigned, Bounded, CheckedSub, Convert, SaturatedConversion, Saturating,
		StaticLookup, Zero,
	},
	DispatchError, Perbill, Percent, RuntimeDebug,
};
use sp_staking::{
	offence::{Offence, OffenceDetails, OffenceError, OnOffenceHandler, ReportOffence},
	SessionIndex,
};
<<<<<<< HEAD
use frame_system::{ensure_signed, ensure_root, pallet_prelude::*, offchain::SendTransactionTypes};
use frame_election_provider_support::{ElectionProvider, VoteWeight, Supports, data_provider};
use voter_bags::{VoterList, VoterType};
=======
use sp_std::{collections::btree_map::BTreeMap, convert::From, prelude::*, result};
>>>>>>> 1d5abf01
pub use weights::WeightInfo;

const STAKING_ID: LockIdentifier = *b"staking ";
pub(crate) const LOG_TARGET: &'static str = "runtime::staking";

// syntactic sugar for logging.
#[macro_export]
macro_rules! log {
	($level:tt, $patter:expr $(, $values:expr)* $(,)?) => {
		log::$level!(
			target: crate::LOG_TARGET,
			concat!("[{:?}] 💸 ", $patter), <frame_system::Pallet<T>>::block_number() $(, $values)*
		)
	};
}

pub const MAX_UNLOCKING_CHUNKS: usize = 32;

/// Counter for the number of eras that have passed.
pub type EraIndex = u32;

/// Counter for the number of "reward" points earned by a given validator.
pub type RewardPoint = u32;

/// The balance type of this pallet.
pub type BalanceOf<T> =
	<<T as Config>::Currency as Currency<<T as frame_system::Config>::AccountId>>::Balance;

type PositiveImbalanceOf<T> = <<T as Config>::Currency as Currency<
	<T as frame_system::Config>::AccountId,
>>::PositiveImbalance;
type NegativeImbalanceOf<T> = <<T as Config>::Currency as Currency<
	<T as frame_system::Config>::AccountId,
>>::NegativeImbalance;

type AccountIdOf<T> = <T as frame_system::Config>::AccountId;
type VotingDataOf<T> = (AccountIdOf<T>, VoteWeight, Vec<AccountIdOf<T>>);

/// Information regarding the active era (era in used in session).
#[derive(Encode, Decode, RuntimeDebug)]
pub struct ActiveEraInfo {
	/// Index of era.
	pub index: EraIndex,
	/// Moment of start expressed as millisecond from `$UNIX_EPOCH`.
	///
	/// Start can be none if start hasn't been set for the era yet,
	/// Start is set on the first on_finalize of the era to guarantee usage of `Time`.
	start: Option<u64>,
}

/// Reward points of an era. Used to split era total payout between validators.
///
/// This points will be used to reward validators and their respective nominators.
#[derive(PartialEq, Encode, Decode, Default, RuntimeDebug)]
pub struct EraRewardPoints<AccountId: Ord> {
	/// Total number of points. Equals the sum of reward points for each validator.
	total: RewardPoint,
	/// The reward points earned by a given validator.
	individual: BTreeMap<AccountId, RewardPoint>,
}

/// Indicates the initial status of the staker.
#[derive(RuntimeDebug)]
#[cfg_attr(feature = "std", derive(serde::Serialize, serde::Deserialize))]
pub enum StakerStatus<AccountId> {
	/// Chilling.
	Idle,
	/// Declared desire in validating or already participating in it.
	Validator,
	/// Nominating for a group of other stakers.
	Nominator(Vec<AccountId>),
}

/// A destination account for payment.
#[derive(PartialEq, Eq, Copy, Clone, Encode, Decode, RuntimeDebug)]
pub enum RewardDestination<AccountId> {
	/// Pay into the stash account, increasing the amount at stake accordingly.
	Staked,
	/// Pay into the stash account, not increasing the amount at stake.
	Stash,
	/// Pay into the controller account.
	Controller,
	/// Pay into a specified account.
	Account(AccountId),
	/// Receive no reward.
	None,
}

impl<AccountId> Default for RewardDestination<AccountId> {
	fn default() -> Self {
		RewardDestination::Staked
	}
}

/// Preference of what happens regarding validation.
#[derive(PartialEq, Eq, Clone, Encode, Decode, RuntimeDebug)]
pub struct ValidatorPrefs {
	/// Reward that validator takes up-front; only the rest is split between themselves and
	/// nominators.
	#[codec(compact)]
	pub commission: Perbill,
	/// Whether or not this validator is accepting more nominations. If `true`, then no nominator
	/// who is not already nominating this validator may nominate them. By default, validators
	/// are accepting nominations.
	pub blocked: bool,
}

impl Default for ValidatorPrefs {
	fn default() -> Self {
		ValidatorPrefs { commission: Default::default(), blocked: false }
	}
}

/// Just a Balance/BlockNumber tuple to encode when a chunk of funds will be unlocked.
#[derive(PartialEq, Eq, Clone, Encode, Decode, RuntimeDebug)]
pub struct UnlockChunk<Balance: HasCompact> {
	/// Amount of funds to be unlocked.
	#[codec(compact)]
	value: Balance,
	/// Era number at which point it'll be unlocked.
	#[codec(compact)]
	era: EraIndex,
}

/// The ledger of a (bonded) stash.
#[derive(PartialEq, Eq, Clone, Encode, Decode, RuntimeDebug)]
pub struct StakingLedger<AccountId, Balance: HasCompact> {
	/// The stash account whose balance is actually locked and at stake.
	pub stash: AccountId,
	/// The total amount of the stash's balance that we are currently accounting for.
	/// It's just `active` plus all the `unlocking` balances.
	#[codec(compact)]
	pub total: Balance,
	/// The total amount of the stash's balance that will be at stake in any forthcoming
	/// rounds.
	#[codec(compact)]
	pub active: Balance,
	/// Any balance that is becoming free, which may eventually be transferred out
	/// of the stash (assuming it doesn't get slashed first).
	pub unlocking: Vec<UnlockChunk<Balance>>,
	/// List of eras for which the stakers behind a validator have claimed rewards. Only updated
	/// for validators.
	pub claimed_rewards: Vec<EraIndex>,
}

impl<AccountId, Balance: HasCompact + Copy + Saturating + AtLeast32BitUnsigned>
	StakingLedger<AccountId, Balance>
{
	/// Remove entries from `unlocking` that are sufficiently old and reduce the
	/// total by the sum of their balances.
	fn consolidate_unlocked(self, current_era: EraIndex) -> Self {
		let mut total = self.total;
		let unlocking = self
			.unlocking
			.into_iter()
			.filter(|chunk| {
				if chunk.era > current_era {
					true
				} else {
					total = total.saturating_sub(chunk.value);
					false
				}
			})
			.collect();

		Self {
			stash: self.stash,
			total,
			active: self.active,
			unlocking,
			claimed_rewards: self.claimed_rewards,
		}
	}

	/// Re-bond funds that were scheduled for unlocking.
	fn rebond(mut self, value: Balance) -> Self {
		let mut unlocking_balance: Balance = Zero::zero();

		while let Some(last) = self.unlocking.last_mut() {
			if unlocking_balance + last.value <= value {
				unlocking_balance += last.value;
				self.active += last.value;
				self.unlocking.pop();
			} else {
				let diff = value - unlocking_balance;

				unlocking_balance += diff;
				self.active += diff;
				last.value -= diff;
			}

			if unlocking_balance >= value {
				break
			}
		}

		self
	}
}

impl<AccountId, Balance> StakingLedger<AccountId, Balance>
where
	Balance: AtLeast32BitUnsigned + Saturating + Copy,
{
	/// Slash the validator for a given amount of balance. This can grow the value
	/// of the slash in the case that the validator has less than `minimum_balance`
	/// active funds. Returns the amount of funds actually slashed.
	///
	/// Slashes from `active` funds first, and then `unlocking`, starting with the
	/// chunks that are closest to unlocking.
	fn slash(&mut self, mut value: Balance, minimum_balance: Balance) -> Balance {
		let pre_total = self.total;
		let total = &mut self.total;
		let active = &mut self.active;

		let slash_out_of =
			|total_remaining: &mut Balance, target: &mut Balance, value: &mut Balance| {
				let mut slash_from_target = (*value).min(*target);

				if !slash_from_target.is_zero() {
					*target -= slash_from_target;

					// Don't leave a dust balance in the staking system.
					if *target <= minimum_balance {
						slash_from_target += *target;
						*value += sp_std::mem::replace(target, Zero::zero());
					}

					*total_remaining = total_remaining.saturating_sub(slash_from_target);
					*value -= slash_from_target;
				}
			};

		slash_out_of(total, active, &mut value);

		let i = self
			.unlocking
			.iter_mut()
			.map(|chunk| {
				slash_out_of(total, &mut chunk.value, &mut value);
				chunk.value
			})
			.take_while(|value| value.is_zero()) // Take all fully-consumed chunks out.
			.count();

		// Kill all drained chunks.
		let _ = self.unlocking.drain(..i);

		pre_total.saturating_sub(*total)
	}
}

/// A record of the nominations made by a specific account.
#[derive(PartialEq, Eq, Clone, Encode, Decode, RuntimeDebug)]
pub struct Nominations<AccountId> {
	/// The targets of nomination.
	pub targets: Vec<AccountId>,
	/// The era the nominations were submitted.
	///
	/// Except for initial nominations which are considered submitted at era 0.
	pub submitted_in: EraIndex,
	/// Whether the nominations have been suppressed. This can happen due to slashing of the
	/// validators, or other events that might invalidate the nomination.
	///
	/// NOTE: this for future proofing and is thus far not used.
	pub suppressed: bool,
}

/// The amount of exposure (to slashing) than an individual nominator has.
#[derive(PartialEq, Eq, PartialOrd, Ord, Clone, Encode, Decode, RuntimeDebug)]
pub struct IndividualExposure<AccountId, Balance: HasCompact> {
	/// The stash account of the nominator in question.
	pub who: AccountId,
	/// Amount of funds exposed.
	#[codec(compact)]
	pub value: Balance,
}

/// A snapshot of the stake backing a single validator in the system.
#[derive(PartialEq, Eq, PartialOrd, Ord, Clone, Encode, Decode, Default, RuntimeDebug)]
pub struct Exposure<AccountId, Balance: HasCompact> {
	/// The total balance backing this validator.
	#[codec(compact)]
	pub total: Balance,
	/// The validator's own stash that is exposed.
	#[codec(compact)]
	pub own: Balance,
	/// The portions of nominators stashes that are exposed.
	pub others: Vec<IndividualExposure<AccountId, Balance>>,
}

/// A pending slash record. The value of the slash has been computed but not applied yet,
/// rather deferred for several eras.
#[derive(Encode, Decode, Default, RuntimeDebug)]
pub struct UnappliedSlash<AccountId, Balance: HasCompact> {
	/// The stash ID of the offending validator.
	validator: AccountId,
	/// The validator's own slash.
	own: Balance,
	/// All other slashed stakers and amounts.
	others: Vec<(AccountId, Balance)>,
	/// Reporters of the offence; bounty payout recipients.
	reporters: Vec<AccountId>,
	/// The amount of payout.
	payout: Balance,
}

/// Means for interacting with a specialized version of the `session` trait.
///
/// This is needed because `Staking` sets the `ValidatorIdOf` of the `pallet_session::Config`
pub trait SessionInterface<AccountId>: frame_system::Config {
	/// Disable a given validator by stash ID.
	///
	/// Returns `true` if new era should be forced at the end of this session.
	/// This allows preventing a situation where there is too many validators
	/// disabled and block production stalls.
	fn disable_validator(validator: &AccountId) -> Result<bool, ()>;
	/// Get the validators from session.
	fn validators() -> Vec<AccountId>;
	/// Prune historical session tries up to but not including the given index.
	fn prune_historical_up_to(up_to: SessionIndex);
}

impl<T: Config> SessionInterface<<T as frame_system::Config>::AccountId> for T
where
	T: pallet_session::Config<ValidatorId = <T as frame_system::Config>::AccountId>,
	T: pallet_session::historical::Config<
		FullIdentification = Exposure<<T as frame_system::Config>::AccountId, BalanceOf<T>>,
		FullIdentificationOf = ExposureOf<T>,
	>,
	T::SessionHandler: pallet_session::SessionHandler<<T as frame_system::Config>::AccountId>,
	T::SessionManager: pallet_session::SessionManager<<T as frame_system::Config>::AccountId>,
	T::ValidatorIdOf: Convert<
		<T as frame_system::Config>::AccountId,
		Option<<T as frame_system::Config>::AccountId>,
	>,
{
	fn disable_validator(validator: &<T as frame_system::Config>::AccountId) -> Result<bool, ()> {
		<pallet_session::Pallet<T>>::disable(validator)
	}

	fn validators() -> Vec<<T as frame_system::Config>::AccountId> {
		<pallet_session::Pallet<T>>::validators()
	}

	fn prune_historical_up_to(up_to: SessionIndex) {
		<pallet_session::historical::Pallet<T>>::prune_up_to(up_to);
	}
}

/// Handler for determining how much of a balance should be paid out on the current era.
pub trait EraPayout<Balance> {
	/// Determine the payout for this era.
	///
	/// Returns the amount to be paid to stakers in this era, as well as whatever else should be
	/// paid out ("the rest").
	fn era_payout(
		total_staked: Balance,
		total_issuance: Balance,
		era_duration_millis: u64,
	) -> (Balance, Balance);
}

impl<Balance: Default> EraPayout<Balance> for () {
	fn era_payout(
		_total_staked: Balance,
		_total_issuance: Balance,
		_era_duration_millis: u64,
	) -> (Balance, Balance) {
		(Default::default(), Default::default())
	}
}

/// Adaptor to turn a `PiecewiseLinear` curve definition into an `EraPayout` impl, used for
/// backwards compatibility.
pub struct ConvertCurve<T>(sp_std::marker::PhantomData<T>);
impl<Balance: AtLeast32BitUnsigned + Clone, T: Get<&'static PiecewiseLinear<'static>>>
	EraPayout<Balance> for ConvertCurve<T>
{
	fn era_payout(
		total_staked: Balance,
		total_issuance: Balance,
		era_duration_millis: u64,
	) -> (Balance, Balance) {
		let (validator_payout, max_payout) = inflation::compute_total_payout(
			&T::get(),
			total_staked,
			total_issuance,
			// Duration of era; more than u64::MAX is rewarded as u64::MAX.
			era_duration_millis,
		);
		let rest = max_payout.saturating_sub(validator_payout.clone());
		(validator_payout, rest)
	}
}

/// Mode of era-forcing.
#[derive(Copy, Clone, PartialEq, Eq, Encode, Decode, RuntimeDebug)]
#[cfg_attr(feature = "std", derive(serde::Serialize, serde::Deserialize))]
pub enum Forcing {
	/// Not forcing anything - just let whatever happen.
	NotForcing,
	/// Force a new era, then reset to `NotForcing` as soon as it is done.
	/// Note that this will force to trigger an election until a new era is triggered, if the
	/// election failed, the next session end will trigger a new election again, until success.
	ForceNew,
	/// Avoid a new era indefinitely.
	ForceNone,
	/// Force a new era at the end of all sessions indefinitely.
	ForceAlways,
}

impl Default for Forcing {
	fn default() -> Self {
		Forcing::NotForcing
	}
}

// A value placed in storage that represents the current version of the Staking storage. This value
// is used by the `on_runtime_upgrade` logic to determine whether we run storage migration logic.
// This should match directly with the semantic versions of the Rust crate.
#[derive(Encode, Decode, Clone, Copy, PartialEq, Eq, RuntimeDebug)]
enum Releases {
	V1_0_0Ancient,
	V2_0_0,
	V3_0_0,
	V4_0_0,
	V5_0_0, // blockable validators.
	V6_0_0, // removal of all storage associated with offchain phragmen.
	V7_0_0, // keep track of number of nominators / validators in map
	V8_0_0, // VoterList and efficient semi-sorted iteration
}

impl Default for Releases {
	fn default() -> Self {
		Releases::V8_0_0
	}
}

pub mod migrations {
	use super::*;

	pub mod v8 {
		use super::*;

		pub fn pre_migrate<T: Config>() -> Result<(), &'static str> {
			ensure!(StorageVersion::<T>::get() == Releases::V7_0_0, "must upgrade linearly");
			ensure!(VoterList::<T>::decode_len().unwrap_or_default() == 0, "voter list already exists");
			Ok(())
		}

		pub fn migrate<T: Config>() -> Weight {
			log!(info, "Migrating staking to Releases::V8_0_0");

			let migrated = VoterList::<T>::regenerate();
			debug_assert_eq!(VoterList::<T>::sanity_check(), Ok(()));

			StorageVersion::<T>::put(Releases::V8_0_0);
			log!(
				info,
				"Completed staking migration to Releases::V8_0_0 with {} voters migrated",
				migrated,
			);

			T::WeightInfo::regenerate(
				CounterForValidators::<T>::get(),
				CounterForNominators::<T>::get(),
			).saturating_add(T::DbWeight::get().reads(2))
		}
	}

	pub mod v7 {
		use super::*;

		pub fn pre_migrate<T: Config>() -> Result<(), &'static str> {
			assert!(
				CounterForValidators::<T>::get().is_zero(),
				"CounterForValidators already set."
			);
			assert!(
				CounterForNominators::<T>::get().is_zero(),
				"CounterForNominators already set."
			);
			assert!(StorageVersion::<T>::get() == Releases::V6_0_0);
			Ok(())
		}

		pub fn migrate<T: Config>() -> Weight {
			log!(info, "Migrating staking to Releases::V7_0_0");
			let validator_count = Validators::<T>::iter().count() as u32;
			let nominator_count = Nominators::<T>::iter().count() as u32;

			CounterForValidators::<T>::put(validator_count);
			CounterForNominators::<T>::put(nominator_count);

			StorageVersion::<T>::put(Releases::V7_0_0);
			log!(info, "Completed staking migration to Releases::V7_0_0");

			T::DbWeight::get()
				.reads_writes(validator_count.saturating_add(nominator_count).into(), 2)
		}
	}

	pub mod v6 {
		use super::*;
		use frame_support::{generate_storage_alias, traits::Get, weights::Weight};

		// NOTE: value type doesn't matter, we just set it to () here.
		generate_storage_alias!(Staking, SnapshotValidators => Value<()>);
		generate_storage_alias!(Staking, SnapshotNominators => Value<()>);
		generate_storage_alias!(Staking, QueuedElected => Value<()>);
		generate_storage_alias!(Staking, QueuedScore => Value<()>);
		generate_storage_alias!(Staking, EraElectionStatus => Value<()>);
		generate_storage_alias!(Staking, IsCurrentSessionFinal => Value<()>);

		/// check to execute prior to migration.
		pub fn pre_migrate<T: Config>() -> Result<(), &'static str> {
			// these may or may not exist.
			log!(info, "SnapshotValidators.exits()? {:?}", SnapshotValidators::exists());
			log!(info, "SnapshotNominators.exits()? {:?}", SnapshotNominators::exists());
			log!(info, "QueuedElected.exits()? {:?}", QueuedElected::exists());
			log!(info, "QueuedScore.exits()? {:?}", QueuedScore::exists());
			// these must exist.
			assert!(
				IsCurrentSessionFinal::exists(),
				"IsCurrentSessionFinal storage item not found!"
			);
			assert!(EraElectionStatus::exists(), "EraElectionStatus storage item not found!");
			Ok(())
		}

		/// Migrate storage to v6.
		pub fn migrate<T: Config>() -> Weight {
			log!(info, "Migrating staking to Releases::V6_0_0");

			SnapshotValidators::kill();
			SnapshotNominators::kill();
			QueuedElected::kill();
			QueuedScore::kill();
			EraElectionStatus::kill();
			IsCurrentSessionFinal::kill();

			StorageVersion::<T>::put(Releases::V6_0_0);
			log!(info, "Done.");
			T::DbWeight::get().writes(6 + 1)
		}
	}
}

#[frame_support::pallet]
pub mod pallet {
	use super::*;

	#[pallet::pallet]
	#[pallet::generate_store(pub(super) trait Store)]
	pub struct Pallet<T>(_);

	#[pallet::config]
	pub trait Config: frame_system::Config + SendTransactionTypes<Call<Self>> {
		/// The staking balance.
		type Currency: LockableCurrency<Self::AccountId, Moment = Self::BlockNumber>;

		/// Time used for computing era duration.
		///
		/// It is guaranteed to start being called from the first `on_finalize`. Thus value at genesis
		/// is not used.
		type UnixTime: UnixTime;

		/// Convert a balance into a number used for election calculation. This must fit into a `u64`
		/// but is allowed to be sensibly lossy. The `u64` is used to communicate with the
		/// [`sp_npos_elections`] crate which accepts u64 numbers and does operations in 128.
		/// Consequently, the backward convert is used convert the u128s from sp-elections back to a
		/// [`BalanceOf`].
		type CurrencyToVote: CurrencyToVote<BalanceOf<Self>>;

		/// Something that provides the election functionality.
		type ElectionProvider: frame_election_provider_support::ElectionProvider<
			Self::AccountId,
			Self::BlockNumber,
			// we only accept an election provider that has staking as data provider.
			DataProvider = Pallet<Self>,
		>;

		/// Something that provides the election functionality at genesis.
		type GenesisElectionProvider: frame_election_provider_support::ElectionProvider<
			Self::AccountId,
			Self::BlockNumber,
			DataProvider = Pallet<Self>,
		>;

		/// Maximum number of nominations per nominator.
		const MAX_NOMINATIONS: u32;

		/// Tokens have been minted and are unused for validator-reward.
		/// See [Era payout](./index.html#era-payout).
		type RewardRemainder: OnUnbalanced<NegativeImbalanceOf<Self>>;

		/// The overarching event type.
		type Event: From<Event<Self>> + IsType<<Self as frame_system::Config>::Event>;

		/// Handler for the unbalanced reduction when slashing a staker.
		type Slash: OnUnbalanced<NegativeImbalanceOf<Self>>;

		/// Handler for the unbalanced increment when rewarding a staker.
		type Reward: OnUnbalanced<PositiveImbalanceOf<Self>>;

		/// Number of sessions per era.
		#[pallet::constant]
		type SessionsPerEra: Get<SessionIndex>;

		/// Number of eras that staked funds must remain bonded for.
		#[pallet::constant]
		type BondingDuration: Get<EraIndex>;

		/// Number of eras that slashes are deferred by, after computation.
		///
		/// This should be less than the bonding duration. Set to 0 if slashes
		/// should be applied immediately, without opportunity for intervention.
		#[pallet::constant]
		type SlashDeferDuration: Get<EraIndex>;

		/// The origin which can cancel a deferred slash. Root can always do this.
		type SlashCancelOrigin: EnsureOrigin<Self::Origin>;

		/// Interface for interacting with a session pallet.
		type SessionInterface: self::SessionInterface<Self::AccountId>;

		/// The payout for validators and the system for the current era.
		/// See [Era payout](./index.html#era-payout).
		type EraPayout: EraPayout<BalanceOf<Self>>;

		/// Something that can estimate the next session change, accurately or as a best effort guess.
		type NextNewSession: EstimateNextNewSession<Self::BlockNumber>;

		/// The maximum number of nominators rewarded for each validator.
		///
		/// For each validator only the `$MaxNominatorRewardedPerValidator` biggest stakers can claim
		/// their reward. This used to limit the i/o cost for the nominator payout.
		#[pallet::constant]
		type MaxNominatorRewardedPerValidator: Get<u32>;

		/// Weight information for extrinsics in this pallet.
		type WeightInfo: WeightInfo;

		/// The list of thresholds separating the various voter bags.
		///
		/// Voters are separated into unsorted bags according to their vote weight. This specifies
		/// the thresholds separating the bags. A voter's bag is the largest bag for which the
		/// voter's weight is less than or equal to its upper threshold.
		///
		/// When voters are iterated, higher bags are iterated completely before lower bags. This
		/// means that iteration is _semi-sorted_: voters of higher weight tend to come before
		/// voters of lower weight, but peer voters within a particular bag are sorted in insertion
		/// order.
		///
		/// # Expressing the constant
		///
		/// This constant must be sorted in strictly increasing order. Duplicate items are not
		/// permitted.
		///
		/// There is an implied upper limit of `VoteWeight::MAX`; that value does not need to be
		/// specified within the bag. For any two threshold lists, if one ends with
		/// `VoteWeight::MAX`, the other one does not, and they are otherwise equal, the two lists
		/// will behave identically.
		///
		/// # Calculation
		///
		/// It is recommended to generate the set of thresholds in a geometric series, such that
		/// there exists some constant ratio such that `threshold[k + 1] == (threshold[k] *
		/// constant_ratio).max(threshold[k] + 1)` for all `k`.
		///
		/// The helpers in the `voter_bags::make_bags` module can simplify this calculation. To use
		/// them, the `make-bags` feature must be enabled.
		///
		/// # Examples
		///
		/// - If `VoterBagThresholds::get().is_empty()`, then all voters are put into the same bag,
		///   and iteration is strictly in insertion order.
		/// - If `VoterBagThresholds::get().len() == 64`, and the thresholds are determined
		///   according to the procedure given above, then the constant ratio is equal to 2.
		/// - If `VoterBagThresholds::get().len() == 200`, and the thresholds are determined
		///   according to the procedure given above, then the constant ratio is approximately equal
		///   to 1.248.
		/// - If the threshold list begins `[1, 2, 3, ...]`, then a voter with weight 0 or 1 will
		///   fall into bag 0, a voter with weight 2 will fall into bag 1, etc.
		///
		/// # Migration
		///
		/// In the event that this list ever changes, a copy of the old bags list must be retained.
		/// With that `VoterList::migrate` can be called, which will perform the appropriate
		/// migration.
		#[pallet::constant]
		type VoterBagThresholds: Get<&'static [VoteWeight]>;
	}

	#[pallet::extra_constants]
	impl<T: Config> Pallet<T> {
		// TODO: rename to snake case after https://github.com/paritytech/substrate/issues/8826 fixed.
		#[allow(non_snake_case)]
		fn MaxNominations() -> u32 {
			T::MAX_NOMINATIONS
		}
	}

	#[pallet::type_value]
	pub(crate) fn HistoryDepthOnEmpty() -> u32 {
		84u32
	}

	/// Number of eras to keep in history.
	///
	/// Information is kept for eras in `[current_era - history_depth; current_era]`.
	///
	/// Must be more than the number of eras delayed by session otherwise. I.e. active era must
	/// always be in history. I.e. `active_era > current_era - history_depth` must be
	/// guaranteed.
	#[pallet::storage]
	#[pallet::getter(fn history_depth)]
	pub(crate) type HistoryDepth<T> = StorageValue<_, u32, ValueQuery, HistoryDepthOnEmpty>;

	/// The ideal number of staking participants.
	#[pallet::storage]
	#[pallet::getter(fn validator_count)]
	pub type ValidatorCount<T> = StorageValue<_, u32, ValueQuery>;

	/// Minimum number of staking participants before emergency conditions are imposed.
	#[pallet::storage]
	#[pallet::getter(fn minimum_validator_count)]
	pub type MinimumValidatorCount<T> = StorageValue<_, u32, ValueQuery>;

	/// Any validators that may never be slashed or forcibly kicked. It's a Vec since they're
	/// easy to initialize and the performance hit is minimal (we expect no more than four
	/// invulnerables) and restricted to testnets.
	#[pallet::storage]
	#[pallet::getter(fn invulnerables)]
	pub type Invulnerables<T: Config> = StorageValue<_, Vec<T::AccountId>, ValueQuery>;

	/// Map from all locked "stash" accounts to the controller account.
	#[pallet::storage]
	#[pallet::getter(fn bonded)]
	pub type Bonded<T: Config> = StorageMap<_, Twox64Concat, T::AccountId, T::AccountId>;

	/// The minimum active bond to become and maintain the role of a nominator.
	#[pallet::storage]
	pub type MinNominatorBond<T: Config> = StorageValue<_, BalanceOf<T>, ValueQuery>;

	/// The minimum active bond to become and maintain the role of a validator.
	#[pallet::storage]
	pub type MinValidatorBond<T: Config> = StorageValue<_, BalanceOf<T>, ValueQuery>;

	/// Map from all (unlocked) "controller" accounts to the info regarding the staking.
	#[pallet::storage]
	#[pallet::getter(fn ledger)]
	pub type Ledger<T: Config> =
		StorageMap<_, Blake2_128Concat, T::AccountId, StakingLedger<T::AccountId, BalanceOf<T>>>;

	/// Where the reward payment should be made. Keyed by stash.
	#[pallet::storage]
	#[pallet::getter(fn payee)]
	pub type Payee<T: Config> =
		StorageMap<_, Twox64Concat, T::AccountId, RewardDestination<T::AccountId>, ValueQuery>;

	/// The map from (wannabe) validator stash key to the preferences of that validator.
	///
	/// When updating this storage item, you must also update the `CounterForValidators`.
	#[pallet::storage]
	#[pallet::getter(fn validators)]
	pub type Validators<T: Config> =
		StorageMap<_, Twox64Concat, T::AccountId, ValidatorPrefs, ValueQuery>;

	/// A tracker to keep count of the number of items in the `Validators` map.
	#[pallet::storage]
	pub type CounterForValidators<T> = StorageValue<_, u32, ValueQuery>;

	/// The maximum validator count before we stop allowing new validators to join.
	///
	/// When this value is not set, no limits are enforced.
	#[pallet::storage]
	pub type MaxValidatorsCount<T> = StorageValue<_, u32, OptionQuery>;

	/// The map from nominator stash key to the set of stash keys of all validators to nominate.
	///
	/// When updating this storage item, you must also update the `CounterForNominators`.
	#[pallet::storage]
	#[pallet::getter(fn nominators)]
	pub type Nominators<T: Config> =
		StorageMap<_, Twox64Concat, T::AccountId, Nominations<T::AccountId>>;

	/// A tracker to keep count of the number of items in the `Nominators` map.
	#[pallet::storage]
	pub type CounterForNominators<T> = StorageValue<_, u32, ValueQuery>;

	/// The maximum nominator count before we stop allowing new validators to join.
	///
	/// When this value is not set, no limits are enforced.
	#[pallet::storage]
	pub type MaxNominatorsCount<T> = StorageValue<_, u32, OptionQuery>;

	/// The current era index.
	///
	/// This is the latest planned era, depending on how the Session pallet queues the validator
	/// set, it might be active or not.
	#[pallet::storage]
	#[pallet::getter(fn current_era)]
	pub type CurrentEra<T> = StorageValue<_, EraIndex>;

	/// The active era information, it holds index and start.
	///
	/// The active era is the era being currently rewarded. Validator set of this era must be
	/// equal to [`SessionInterface::validators`].
	#[pallet::storage]
	#[pallet::getter(fn active_era)]
	pub type ActiveEra<T> = StorageValue<_, ActiveEraInfo>;

	/// The session index at which the era start for the last `HISTORY_DEPTH` eras.
	///
	/// Note: This tracks the starting session (i.e. session index when era start being active)
	/// for the eras in `[CurrentEra - HISTORY_DEPTH, CurrentEra]`.
	#[pallet::storage]
	#[pallet::getter(fn eras_start_session_index)]
	pub type ErasStartSessionIndex<T> = StorageMap<_, Twox64Concat, EraIndex, SessionIndex>;

	/// Exposure of validator at era.
	///
	/// This is keyed first by the era index to allow bulk deletion and then the stash account.
	///
	/// Is it removed after `HISTORY_DEPTH` eras.
	/// If stakers hasn't been set or has been removed then empty exposure is returned.
	#[pallet::storage]
	#[pallet::getter(fn eras_stakers)]
	pub type ErasStakers<T: Config> = StorageDoubleMap<
		_,
		Twox64Concat,
		EraIndex,
		Twox64Concat,
		T::AccountId,
		Exposure<T::AccountId, BalanceOf<T>>,
		ValueQuery,
	>;

	/// Clipped Exposure of validator at era.
	///
	/// This is similar to [`ErasStakers`] but number of nominators exposed is reduced to the
	/// `T::MaxNominatorRewardedPerValidator` biggest stakers.
	/// (Note: the field `total` and `own` of the exposure remains unchanged).
	/// This is used to limit the i/o cost for the nominator payout.
	///
	/// This is keyed fist by the era index to allow bulk deletion and then the stash account.
	///
	/// Is it removed after `HISTORY_DEPTH` eras.
	/// If stakers hasn't been set or has been removed then empty exposure is returned.
	#[pallet::storage]
	#[pallet::getter(fn eras_stakers_clipped)]
	pub type ErasStakersClipped<T: Config> = StorageDoubleMap<
		_,
		Twox64Concat,
		EraIndex,
		Twox64Concat,
		T::AccountId,
		Exposure<T::AccountId, BalanceOf<T>>,
		ValueQuery,
	>;

	/// Similar to `ErasStakers`, this holds the preferences of validators.
	///
	/// This is keyed first by the era index to allow bulk deletion and then the stash account.
	///
	/// Is it removed after `HISTORY_DEPTH` eras.
	// If prefs hasn't been set or has been removed then 0 commission is returned.
	#[pallet::storage]
	#[pallet::getter(fn eras_validator_prefs)]
	pub type ErasValidatorPrefs<T: Config> = StorageDoubleMap<
		_,
		Twox64Concat,
		EraIndex,
		Twox64Concat,
		T::AccountId,
		ValidatorPrefs,
		ValueQuery,
	>;

	/// The total validator era payout for the last `HISTORY_DEPTH` eras.
	///
	/// Eras that haven't finished yet or has been removed doesn't have reward.
	#[pallet::storage]
	#[pallet::getter(fn eras_validator_reward)]
	pub type ErasValidatorReward<T: Config> = StorageMap<_, Twox64Concat, EraIndex, BalanceOf<T>>;

	/// Rewards for the last `HISTORY_DEPTH` eras.
	/// If reward hasn't been set or has been removed then 0 reward is returned.
	#[pallet::storage]
	#[pallet::getter(fn eras_reward_points)]
	pub type ErasRewardPoints<T: Config> =
		StorageMap<_, Twox64Concat, EraIndex, EraRewardPoints<T::AccountId>, ValueQuery>;

	/// The total amount staked for the last `HISTORY_DEPTH` eras.
	/// If total hasn't been set or has been removed then 0 stake is returned.
	#[pallet::storage]
	#[pallet::getter(fn eras_total_stake)]
	pub type ErasTotalStake<T: Config> =
		StorageMap<_, Twox64Concat, EraIndex, BalanceOf<T>, ValueQuery>;

	/// Mode of era forcing.
	#[pallet::storage]
	#[pallet::getter(fn force_era)]
	pub type ForceEra<T> = StorageValue<_, Forcing, ValueQuery>;

	/// The percentage of the slash that is distributed to reporters.
	///
	/// The rest of the slashed value is handled by the `Slash`.
	#[pallet::storage]
	#[pallet::getter(fn slash_reward_fraction)]
	pub type SlashRewardFraction<T> = StorageValue<_, Perbill, ValueQuery>;

	/// The amount of currency given to reporters of a slash event which was
	/// canceled by extraordinary circumstances (e.g. governance).
	#[pallet::storage]
	#[pallet::getter(fn canceled_payout)]
	pub type CanceledSlashPayout<T: Config> = StorageValue<_, BalanceOf<T>, ValueQuery>;

	/// All unapplied slashes that are queued for later.
	#[pallet::storage]
	pub type UnappliedSlashes<T: Config> = StorageMap<
		_,
		Twox64Concat,
		EraIndex,
		Vec<UnappliedSlash<T::AccountId, BalanceOf<T>>>,
		ValueQuery,
	>;

	/// A mapping from still-bonded eras to the first session index of that era.
	///
	/// Must contains information for eras for the range:
	/// `[active_era - bounding_duration; active_era]`
	#[pallet::storage]
	pub(crate) type BondedEras<T: Config> =
		StorageValue<_, Vec<(EraIndex, SessionIndex)>, ValueQuery>;

	/// All slashing events on validators, mapped by era to the highest slash proportion
	/// and slash value of the era.
	#[pallet::storage]
	pub(crate) type ValidatorSlashInEra<T: Config> = StorageDoubleMap<
		_,
		Twox64Concat,
		EraIndex,
		Twox64Concat,
		T::AccountId,
		(Perbill, BalanceOf<T>),
	>;

	/// All slashing events on nominators, mapped by era to the highest slash value of the era.
	#[pallet::storage]
	pub(crate) type NominatorSlashInEra<T: Config> =
		StorageDoubleMap<_, Twox64Concat, EraIndex, Twox64Concat, T::AccountId, BalanceOf<T>>;

	/// Slashing spans for stash accounts.
	#[pallet::storage]
	pub(crate) type SlashingSpans<T: Config> =
		StorageMap<_, Twox64Concat, T::AccountId, slashing::SlashingSpans>;

	/// Records information about the maximum slash of a stash within a slashing span,
	/// as well as how much reward has been paid out.
	#[pallet::storage]
	pub(crate) type SpanSlash<T: Config> = StorageMap<
		_,
		Twox64Concat,
		(T::AccountId, slashing::SpanIndex),
		slashing::SpanRecord<BalanceOf<T>>,
		ValueQuery,
	>;

	/// The earliest era for which we have a pending, unapplied slash.
	#[pallet::storage]
	pub(crate) type EarliestUnappliedSlash<T> = StorageValue<_, EraIndex>;

	/// The last planned session scheduled by the session pallet.
	///
	/// This is basically in sync with the call to [`pallet_session::SessionManager::new_session`].
	#[pallet::storage]
	#[pallet::getter(fn current_planned_session)]
	pub type CurrentPlannedSession<T> = StorageValue<_, SessionIndex, ValueQuery>;

	/// True if network has been upgraded to this version.
	/// Storage version of the pallet.
	///
	/// This is set to v7.0.0 for new networks.
	#[pallet::storage]
	pub(crate) type StorageVersion<T: Config> = StorageValue<_, Releases, ValueQuery>;


	// The next storage items collectively comprise the voter bags: a composite data structure
	// designed to allow efficient iteration of the top N voters by stake, mostly. See
	// `mod voter_bags` for details.
	//
	// In each of these items, voter bags are indexed by their upper weight threshold.

	/// How many voters are registered.
	#[pallet::storage]
	pub(crate) type CounterForVoters<T> = StorageValue<_, u32, ValueQuery>;

	/// Which bag currently contains a particular voter.
	///
	/// This may not be the appropriate bag for the voter's weight if they have been rewarded or
	/// slashed.
	#[pallet::storage]
	pub(crate) type VoterBagFor<T: Config> = StorageMap<_, Twox64Concat, AccountIdOf<T>, VoteWeight>;

	/// This storage item maps a bag (identified by its upper threshold) to the `Bag` struct, which
	/// mainly exists to store head and tail pointers to the appropriate nodes.
	#[pallet::storage]
	pub(crate) type VoterBags<T: Config> = StorageMap<
		_,
		Twox64Concat, VoteWeight,
		voter_bags::Bag<T>,
	>;

	/// Voter nodes store links forward and back within their respective bags, the stash id, and
	/// whether the voter is a validator or nominator.
	///
	/// There is nothing in this map directly identifying to which bag a particular node belongs.
	/// However, the `Node` data structure has helpers which can provide that information.
	#[pallet::storage]
	pub(crate) type VoterNodes<T: Config> = StorageMap<
		_,
		Twox64Concat, AccountIdOf<T>,
		voter_bags::Node<T>,
	>;

	// End of voter bags data.

	/// The threshold for when users can start calling `chill_other` for other validators / nominators.
	/// The threshold is compared to the actual number of validators / nominators (`CountFor*`) in
	/// the system compared to the configured max (`Max*Count`).
	#[pallet::storage]
	pub(crate) type ChillThreshold<T: Config> = StorageValue<_, Percent, OptionQuery>;

	#[pallet::genesis_config]
	pub struct GenesisConfig<T: Config> {
		pub history_depth: u32,
		pub validator_count: u32,
		pub minimum_validator_count: u32,
		pub invulnerables: Vec<T::AccountId>,
		pub force_era: Forcing,
		pub slash_reward_fraction: Perbill,
		pub canceled_payout: BalanceOf<T>,
		pub stakers: Vec<(T::AccountId, T::AccountId, BalanceOf<T>, StakerStatus<T::AccountId>)>,
		pub min_nominator_bond: BalanceOf<T>,
		pub min_validator_bond: BalanceOf<T>,
	}

	#[cfg(feature = "std")]
	impl<T: Config> Default for GenesisConfig<T> {
		fn default() -> Self {
			GenesisConfig {
				history_depth: 84u32,
				validator_count: Default::default(),
				minimum_validator_count: Default::default(),
				invulnerables: Default::default(),
				force_era: Default::default(),
				slash_reward_fraction: Default::default(),
				canceled_payout: Default::default(),
				stakers: Default::default(),
				min_nominator_bond: Default::default(),
				min_validator_bond: Default::default(),
			}
		}
	}

	#[pallet::genesis_build]
	impl<T: Config> GenesisBuild<T> for GenesisConfig<T> {
		fn build(&self) {
			HistoryDepth::<T>::put(self.history_depth);
			ValidatorCount::<T>::put(self.validator_count);
			MinimumValidatorCount::<T>::put(self.minimum_validator_count);
			Invulnerables::<T>::put(&self.invulnerables);
			ForceEra::<T>::put(self.force_era);
			CanceledSlashPayout::<T>::put(self.canceled_payout);
			SlashRewardFraction::<T>::put(self.slash_reward_fraction);
			StorageVersion::<T>::put(Releases::V7_0_0);
			MinNominatorBond::<T>::put(self.min_nominator_bond);
			MinValidatorBond::<T>::put(self.min_validator_bond);

			let mut num_voters: u32 = 0;
			for &(ref stash, ref controller, balance, ref status) in &self.stakers {
				log!(
					trace,
					"inserting genesis staker: {:?} => {:?} => {:?}",
					stash,
					balance,
					status
				);
				assert!(
					T::Currency::free_balance(&stash) >= balance,
					"Stash does not have enough balance to bond."
				);

				if let Err(why) = <Pallet<T>>::bond(
					T::Origin::from(Some(stash.clone()).into()),
					T::Lookup::unlookup(controller.clone()),
					balance,
					RewardDestination::Staked,
<<<<<<< HEAD
				) {
					// TODO: later on, fix all the tests that trigger these warnings, and
					// make these assertions. Genesis stakers should all be correct!
					log!(warn, "failed to bond staker at genesis: {:?}.", why);
					continue;
				}
				match status {
					StakerStatus::Validator => {
						if let Err(why) = <Pallet<T>>::validate(
							T::Origin::from(Some(controller.clone()).into()),
							Default::default(),
						) {
							log!(warn, "failed to validate staker at genesis: {:?}.", why);
						} else {
							num_voters +=1 ;
						}
					},
					StakerStatus::Nominator(votes) => {
						if let Err(why) = <Pallet<T>>::nominate(
							T::Origin::from(Some(controller.clone()).into()),
							votes.iter().map(|l| T::Lookup::unlookup(l.clone())).collect(),
						) {
							log!(warn, "failed to nominate staker at genesis: {:?}.", why);
						} else {
							num_voters += 1;
						}
					}
					_ => ()
=======
				);
				let _ = match status {
					StakerStatus::Validator => <Pallet<T>>::validate(
						T::Origin::from(Some(controller.clone()).into()),
						Default::default(),
					),
					StakerStatus::Nominator(votes) => <Pallet<T>>::nominate(
						T::Origin::from(Some(controller.clone()).into()),
						votes.iter().map(|l| T::Lookup::unlookup(l.clone())).collect(),
					),
					_ => Ok(()),
>>>>>>> 1d5abf01
				};
			}

			// all voters are inserted sanely.
			assert_eq!(
				CounterForVoters::<T>::get(),
				num_voters,
				"not all genesis stakers were inserted into bags, something is wrong."
			);
		}
	}

	#[pallet::event]
	#[pallet::generate_deposit(pub(super) fn deposit_event)]
	#[pallet::metadata(T::AccountId = "AccountId", BalanceOf<T> = "Balance")]
	pub enum Event<T: Config> {
		/// The era payout has been set; the first balance is the validator-payout; the second is
		/// the remainder from the maximum amount of reward.
		/// \[era_index, validator_payout, remainder\]
		EraPayout(EraIndex, BalanceOf<T>, BalanceOf<T>),
		/// The staker has been rewarded by this amount. \[stash, amount\]
		Reward(T::AccountId, BalanceOf<T>),
		/// One validator (and its nominators) has been slashed by the given amount.
		/// \[validator, amount\]
		Slash(T::AccountId, BalanceOf<T>),
		/// An old slashing report from a prior era was discarded because it could
		/// not be processed. \[session_index\]
		OldSlashingReportDiscarded(SessionIndex),
		/// A new set of stakers was elected.
		StakingElection,
		/// An account has bonded this amount. \[stash, amount\]
		///
		/// NOTE: This event is only emitted when funds are bonded via a dispatchable. Notably,
		/// it will not be emitted for staking rewards when they are added to stake.
		Bonded(T::AccountId, BalanceOf<T>),
		/// An account has unbonded this amount. \[stash, amount\]
		Unbonded(T::AccountId, BalanceOf<T>),
		/// An account has called `withdraw_unbonded` and removed unbonding chunks worth `Balance`
		/// from the unlocking queue. \[stash, amount\]
		Withdrawn(T::AccountId, BalanceOf<T>),
		/// A nominator has been kicked from a validator. \[nominator, stash\]
		Kicked(T::AccountId, T::AccountId),
		/// The election failed. No new era is planned.
		StakingElectionFailed,
		/// An account has stopped participating as either a validator or nominator.
		/// \[stash\]
		Chilled(T::AccountId),
		/// Moved an account from one bag to another. \[who, from, to\].
		Rebagged(T::AccountId, VoteWeight, VoteWeight),
	}

	#[pallet::error]
	pub enum Error<T> {
		/// Not a controller account.
		NotController,
		/// Not a stash account.
		NotStash,
		/// Stash is already bonded.
		AlreadyBonded,
		/// Controller is already paired.
		AlreadyPaired,
		/// Targets cannot be empty.
		EmptyTargets,
		/// Duplicate index.
		DuplicateIndex,
		/// Slash record index out of bounds.
		InvalidSlashIndex,
		/// Can not bond with value less than minimum required.
		InsufficientBond,
		/// Can not schedule more unlock chunks.
		NoMoreChunks,
		/// Can not rebond without unlocking chunks.
		NoUnlockChunk,
		/// Attempting to target a stash that still has funds.
		FundedTarget,
		/// Invalid era to reward.
		InvalidEraToReward,
		/// Invalid number of nominations.
		InvalidNumberOfNominations,
		/// Items are not sorted and unique.
		NotSortedAndUnique,
		/// Rewards for this era have already been claimed for this validator.
		AlreadyClaimed,
		/// Incorrect previous history depth input provided.
		IncorrectHistoryDepth,
		/// Incorrect number of slashing spans provided.
		IncorrectSlashingSpans,
		/// Internal state has become somehow corrupted and the operation cannot continue.
		BadState,
		/// Too many nomination targets supplied.
		TooManyTargets,
		/// A nomination target was supplied that was blocked or otherwise not a validator.
		BadTarget,
		/// The user has enough bond and thus cannot be chilled forcefully by an external person.
		CannotChillOther,
		/// There are too many nominators in the system. Governance needs to adjust the staking settings
		/// to keep things safe for the runtime.
		TooManyNominators,
		/// There are too many validators in the system. Governance needs to adjust the staking settings
		/// to keep things safe for the runtime.
		TooManyValidators,
	}

	#[pallet::hooks]
	impl<T: Config> Hooks<BlockNumberFor<T>> for Pallet<T> {
		fn on_runtime_upgrade() -> Weight {
			if StorageVersion::<T>::get() == Releases::V6_0_0 {
				migrations::v7::migrate::<T>()
			} else {
				T::DbWeight::get().reads(1)
			}
		}

		#[cfg(feature = "try-runtime")]
		fn pre_upgrade() -> Result<(), &'static str> {
			if StorageVersion::<T>::get() == Releases::V6_0_0 {
				migrations::v7::pre_migrate::<T>()
			} else {
				Ok(())
			}
		}

		fn on_initialize(_now: BlockNumberFor<T>) -> Weight {
			// just return the weight of the on_finalize.
			T::DbWeight::get().reads(1)
		}

		fn on_finalize(_n: BlockNumberFor<T>) {
			// Set the start of the first era.
			if let Some(mut active_era) = Self::active_era() {
				if active_era.start.is_none() {
					let now_as_millis_u64 = T::UnixTime::now().as_millis().saturated_into::<u64>();
					active_era.start = Some(now_as_millis_u64);
					// This write only ever happens once, we don't include it in the weight in general
					ActiveEra::<T>::put(active_era);
				}
			}
			// `on_finalize` weight is tracked in `on_initialize`
		}

		fn integrity_test() {
			sp_std::if_std! {
				sp_io::TestExternalities::new_empty().execute_with(|| {
					assert!(
						T::SlashDeferDuration::get() < T::BondingDuration::get() || T::BondingDuration::get() == 0,
						"As per documentation, slash defer duration ({}) should be less than bonding duration ({}).",
						T::SlashDeferDuration::get(),
						T::BondingDuration::get(),
					);

					assert!(
						T::VoterBagThresholds::get().windows(2).all(|window| window[1] > window[0]),
						"Voter bag thresholds must strictly increase",
					);

					assert!(
						{
							let existential_weight = voter_bags::existential_weight::<T>();
							T::VoterBagThresholds::get()
								.first()
								.map(|&lowest_threshold| lowest_threshold >= existential_weight)
								.unwrap_or(true)
						},
						"Smallest bag should not be smaller than existential weight",
					);
				});
			}
		}
	}

	#[pallet::call]
	impl<T: Config> Pallet<T> {
		/// Take the origin account as a stash and lock up `value` of its balance. `controller` will
		/// be the account that controls it.
		///
		/// `value` must be more than the `minimum_balance` specified by `T::Currency`.
		///
		/// The dispatch origin for this call must be _Signed_ by the stash account.
		///
		/// Emits `Bonded`.
		/// # <weight>
		/// - Independent of the arguments. Moderate complexity.
		/// - O(1).
		/// - Three extra DB entries.
		///
		/// NOTE: Two of the storage writes (`Self::bonded`, `Self::payee`) are _never_ cleaned
		/// unless the `origin` falls below _existential deposit_ and gets removed as dust.
		/// ------------------
		/// # </weight>
		#[pallet::weight(T::WeightInfo::bond())]
		pub fn bond(
			origin: OriginFor<T>,
			controller: <T::Lookup as StaticLookup>::Source,
			#[pallet::compact] value: BalanceOf<T>,
			payee: RewardDestination<T::AccountId>,
		) -> DispatchResult {
			let stash = ensure_signed(origin)?;

			if <Bonded<T>>::contains_key(&stash) {
				Err(Error::<T>::AlreadyBonded)?
			}

			let controller = T::Lookup::lookup(controller)?;

			if <Ledger<T>>::contains_key(&controller) {
				Err(Error::<T>::AlreadyPaired)?
			}

			// Reject a bond which is considered to be _dust_.
			if value < T::Currency::minimum_balance() {
				Err(Error::<T>::InsufficientBond)?
			}

			frame_system::Pallet::<T>::inc_consumers(&stash).map_err(|_| Error::<T>::BadState)?;

			// You're auto-bonded forever, here. We might improve this by only bonding when
			// you actually validate/nominate and remove once you unbond __everything__.
			<Bonded<T>>::insert(&stash, &controller);
			<Payee<T>>::insert(&stash, payee);

			let current_era = CurrentEra::<T>::get().unwrap_or(0);
			let history_depth = Self::history_depth();
			let last_reward_era = current_era.saturating_sub(history_depth);

			let stash_balance = T::Currency::free_balance(&stash);
			let value = value.min(stash_balance);
			Self::deposit_event(Event::<T>::Bonded(stash.clone(), value));
			let item = StakingLedger {
				stash,
				total: value,
				active: value,
				unlocking: vec![],
				claimed_rewards: (last_reward_era..current_era).collect(),
			};
			Self::update_ledger(&controller, &item);
			Ok(())
		}

		/// Add some extra amount that have appeared in the stash `free_balance` into the balance up
		/// for staking.
		///
		/// The dispatch origin for this call must be _Signed_ by the stash, not the controller.
		///
		/// Use this if there are additional funds in your stash account that you wish to bond.
		/// Unlike [`bond`](Self::bond) or [`unbond`](Self::unbond) this function does not impose any limitation
		/// on the amount that can be added.
		///
		/// Emits `Bonded`.
		///
		/// # <weight>
		/// - Independent of the arguments. Insignificant complexity.
		/// - O(1).
		/// # </weight>
		#[pallet::weight(T::WeightInfo::bond_extra())]
		pub fn bond_extra(
			origin: OriginFor<T>,
			#[pallet::compact] max_additional: BalanceOf<T>,
		) -> DispatchResult {
			let stash = ensure_signed(origin)?;

			let controller = Self::bonded(&stash).ok_or(Error::<T>::NotStash)?;
			let mut ledger = Self::ledger(&controller).ok_or(Error::<T>::NotController)?;

			let stash_balance = T::Currency::free_balance(&stash);
			if let Some(extra) = stash_balance.checked_sub(&ledger.total) {
				let extra = extra.min(max_additional);
				ledger.total += extra;
				ledger.active += extra;
				// Last check: the new active amount of ledger must be more than ED.
				ensure!(
					ledger.active >= T::Currency::minimum_balance(),
					Error::<T>::InsufficientBond
				);

				Self::deposit_event(Event::<T>::Bonded(stash.clone(), extra));
				Self::update_ledger(&controller, &ledger);
				Self::do_rebag(&stash);
			}
			Ok(())
		}

		/// Schedule a portion of the stash to be unlocked ready for transfer out after the bond
		/// period ends. If this leaves an amount actively bonded less than
		/// T::Currency::minimum_balance(), then it is increased to the full amount.
		///
		/// The dispatch origin for this call must be _Signed_ by the controller, not the stash.
		///
		/// Once the unlock period is done, you can call `withdraw_unbonded` to actually move
		/// the funds out of management ready for transfer.
		///
		/// No more than a limited number of unlocking chunks (see `MAX_UNLOCKING_CHUNKS`)
		/// can co-exists at the same time. In that case, [`Call::withdraw_unbonded`] need
		/// to be called first to remove some of the chunks (if possible).
		///
		/// If a user encounters the `InsufficientBond` error when calling this extrinsic,
		/// they should call `chill` first in order to free up their bonded funds.
		///
		/// Emits `Unbonded`.
		///
		/// See also [`Call::withdraw_unbonded`].
		#[pallet::weight(T::WeightInfo::unbond())]
		pub fn unbond(
			origin: OriginFor<T>,
			#[pallet::compact] value: BalanceOf<T>,
		) -> DispatchResult {
			let controller = ensure_signed(origin)?;
			let mut ledger = Self::ledger(&controller).ok_or(Error::<T>::NotController)?;
			ensure!(ledger.unlocking.len() < MAX_UNLOCKING_CHUNKS, Error::<T>::NoMoreChunks,);

			let mut value = value.min(ledger.active);

			if !value.is_zero() {
				ledger.active -= value;

				// Avoid there being a dust balance left in the staking system.
				if ledger.active < T::Currency::minimum_balance() {
					value += ledger.active;
					ledger.active = Zero::zero();
				}

				let min_active_bond = if Nominators::<T>::contains_key(&ledger.stash) {
					MinNominatorBond::<T>::get()
				} else if Validators::<T>::contains_key(&ledger.stash) {
					MinValidatorBond::<T>::get()
				} else {
					Zero::zero()
				};

				// Make sure that the user maintains enough active bond for their role.
				// If a user runs into this error, they should chill first.
				ensure!(ledger.active >= min_active_bond, Error::<T>::InsufficientBond);

				// Note: in case there is no current era it is fine to bond one era more.
				let era = Self::current_era().unwrap_or(0) + T::BondingDuration::get();
				ledger.unlocking.push(UnlockChunk { value, era });
				Self::update_ledger(&controller, &ledger);
				Self::deposit_event(Event::<T>::Unbonded(ledger.stash, value));
			}
			Ok(())
		}

		/// Remove any unlocked chunks from the `unlocking` queue from our management.
		///
		/// This essentially frees up that balance to be used by the stash account to do
		/// whatever it wants.
		///
		/// The dispatch origin for this call must be _Signed_ by the controller.
		///
		/// Emits `Withdrawn`.
		///
		/// See also [`Call::unbond`].
		///
		/// # <weight>
		/// Complexity O(S) where S is the number of slashing spans to remove
		/// NOTE: Weight annotation is the kill scenario, we refund otherwise.
		/// # </weight>
		#[pallet::weight(T::WeightInfo::withdraw_unbonded_kill(*num_slashing_spans))]
		pub fn withdraw_unbonded(
			origin: OriginFor<T>,
			num_slashing_spans: u32,
		) -> DispatchResultWithPostInfo {
			let controller = ensure_signed(origin)?;
			let mut ledger = Self::ledger(&controller).ok_or(Error::<T>::NotController)?;
			let (stash, old_total) = (ledger.stash.clone(), ledger.total);
			if let Some(current_era) = Self::current_era() {
				ledger = ledger.consolidate_unlocked(current_era)
			}

			let post_info_weight =
				if ledger.unlocking.is_empty() && ledger.active < T::Currency::minimum_balance() {
					// This account must have called `unbond()` with some value that caused the active
					// portion to fall below existential deposit + will have no more unlocking chunks
					// left. We can now safely remove all staking-related information.
					Self::kill_stash(&stash, num_slashing_spans)?;
					// Remove the lock.
					T::Currency::remove_lock(STAKING_ID, &stash);
					// This is worst case scenario, so we use the full weight and return None
					None
				} else {
					// This was the consequence of a partial unbond. just update the ledger and move on.
					Self::update_ledger(&controller, &ledger);

					// This is only an update, so we use less overall weight.
					Some(T::WeightInfo::withdraw_unbonded_update(num_slashing_spans))
				};

			// `old_total` should never be less than the new total because
			// `consolidate_unlocked` strictly subtracts balance.
			if ledger.total < old_total {
				// Already checked that this won't overflow by entry condition.
				let value = old_total - ledger.total;
				Self::deposit_event(Event::<T>::Withdrawn(stash, value));
			}

			Ok(post_info_weight.into())
		}

		/// Declare the desire to validate for the origin controller.
		///
		/// Effects will be felt at the beginning of the next era.
		///
		/// The dispatch origin for this call must be _Signed_ by the controller, not the stash.
		#[pallet::weight(T::WeightInfo::validate())]
		pub fn validate(origin: OriginFor<T>, prefs: ValidatorPrefs) -> DispatchResult {
			let controller = ensure_signed(origin)?;

			let ledger = Self::ledger(&controller).ok_or(Error::<T>::NotController)?;
			ensure!(ledger.active >= MinValidatorBond::<T>::get(), Error::<T>::InsufficientBond);
			let stash = &ledger.stash;

			// Only check limits if they are not already a validator.
			if !Validators::<T>::contains_key(stash) {
				// If this error is reached, we need to adjust the `MinValidatorBond` and start calling `chill_other`.
				// Until then, we explicitly block new validators to protect the runtime.
				if let Some(max_validators) = MaxValidatorsCount::<T>::get() {
					ensure!(
						CounterForValidators::<T>::get() < max_validators,
						Error::<T>::TooManyValidators
					);
				}
			}

			Self::do_remove_nominator(stash);
			Self::do_add_validator(stash, prefs);
			Ok(())
		}

		/// Declare the desire to nominate `targets` for the origin controller.
		///
		/// Effects will be felt at the beginning of the next era.
		///
		/// The dispatch origin for this call must be _Signed_ by the controller, not the stash.
		///
		/// # <weight>
		/// - The transaction's complexity is proportional to the size of `targets` (N)
		/// which is capped at CompactAssignments::LIMIT (MAX_NOMINATIONS).
		/// - Both the reads and writes follow a similar pattern.
		/// # </weight>
		#[pallet::weight(T::WeightInfo::nominate(targets.len() as u32))]
		pub fn nominate(
			origin: OriginFor<T>,
			targets: Vec<<T::Lookup as StaticLookup>::Source>,
		) -> DispatchResult {
			let controller = ensure_signed(origin)?;

			let ledger = Self::ledger(&controller).ok_or(Error::<T>::NotController)?;
			ensure!(ledger.active >= MinNominatorBond::<T>::get(), Error::<T>::InsufficientBond);
			let stash = &ledger.stash;

			// Only check limits if they are not already a nominator.
			if !Nominators::<T>::contains_key(stash) {
				// If this error is reached, we need to adjust the `MinNominatorBond` and start calling `chill_other`.
				// Until then, we explicitly block new nominators to protect the runtime.
				if let Some(max_nominators) = MaxNominatorsCount::<T>::get() {
					ensure!(
						CounterForNominators::<T>::get() < max_nominators,
						Error::<T>::TooManyNominators
					);
				}
			}

			ensure!(!targets.is_empty(), Error::<T>::EmptyTargets);
			ensure!(targets.len() <= T::MAX_NOMINATIONS as usize, Error::<T>::TooManyTargets);

			let old = Nominators::<T>::get(stash).map_or_else(Vec::new, |x| x.targets);

			let targets = targets
				.into_iter()
				.map(|t| T::Lookup::lookup(t).map_err(DispatchError::from))
				.map(|n| {
					n.and_then(|n| {
						if old.contains(&n) || !Validators::<T>::get(&n).blocked {
							Ok(n)
						} else {
							Err(Error::<T>::BadTarget.into())
						}
					})
				})
				.collect::<result::Result<Vec<T::AccountId>, _>>()?;

			let nominations = Nominations {
				targets,
				// Initial nominations are considered submitted at era 0. See `Nominations` doc
				submitted_in: Self::current_era().unwrap_or(0),
				suppressed: false,
			};

			Self::do_remove_validator(stash);
			Self::do_add_nominator(stash, nominations);
			Ok(())
		}

		/// Declare no desire to either validate or nominate.
		///
		/// Effects will be felt at the beginning of the next era.
		///
		/// The dispatch origin for this call must be _Signed_ by the controller, not the stash.
		///
		/// # <weight>
		/// - Independent of the arguments. Insignificant complexity.
		/// - Contains one read.
		/// - Writes are limited to the `origin` account key.
		/// # </weight>
		#[pallet::weight(T::WeightInfo::chill())]
		pub fn chill(origin: OriginFor<T>) -> DispatchResult {
			let controller = ensure_signed(origin)?;
			let ledger = Self::ledger(&controller).ok_or(Error::<T>::NotController)?;
			Self::chill_stash(&ledger.stash);
			Ok(())
		}

		/// (Re-)set the payment target for a controller.
		///
		/// Effects will be felt at the beginning of the next era.
		///
		/// The dispatch origin for this call must be _Signed_ by the controller, not the stash.
		///
		/// # <weight>
		/// - Independent of the arguments. Insignificant complexity.
		/// - Contains a limited number of reads.
		/// - Writes are limited to the `origin` account key.
		/// ---------
		/// - Weight: O(1)
		/// - DB Weight:
		///     - Read: Ledger
		///     - Write: Payee
		/// # </weight>
		#[pallet::weight(T::WeightInfo::set_payee())]
		pub fn set_payee(
			origin: OriginFor<T>,
			payee: RewardDestination<T::AccountId>,
		) -> DispatchResult {
			let controller = ensure_signed(origin)?;
			let ledger = Self::ledger(&controller).ok_or(Error::<T>::NotController)?;
			let stash = &ledger.stash;
			<Payee<T>>::insert(stash, payee);
			Ok(())
		}

		/// (Re-)set the controller of a stash.
		///
		/// Effects will be felt at the beginning of the next era.
		///
		/// The dispatch origin for this call must be _Signed_ by the stash, not the controller.
		///
		/// # <weight>
		/// - Independent of the arguments. Insignificant complexity.
		/// - Contains a limited number of reads.
		/// - Writes are limited to the `origin` account key.
		/// ----------
		/// Weight: O(1)
		/// DB Weight:
		/// - Read: Bonded, Ledger New Controller, Ledger Old Controller
		/// - Write: Bonded, Ledger New Controller, Ledger Old Controller
		/// # </weight>
		#[pallet::weight(T::WeightInfo::set_controller())]
		pub fn set_controller(
			origin: OriginFor<T>,
			controller: <T::Lookup as StaticLookup>::Source,
		) -> DispatchResult {
			let stash = ensure_signed(origin)?;
			let old_controller = Self::bonded(&stash).ok_or(Error::<T>::NotStash)?;
			let controller = T::Lookup::lookup(controller)?;
			if <Ledger<T>>::contains_key(&controller) {
				Err(Error::<T>::AlreadyPaired)?
			}
			if controller != old_controller {
				<Bonded<T>>::insert(&stash, &controller);
				if let Some(l) = <Ledger<T>>::take(&old_controller) {
					<Ledger<T>>::insert(&controller, l);
				}
			}
			Ok(())
		}

		/// Sets the ideal number of validators.
		///
		/// The dispatch origin must be Root.
		///
		/// # <weight>
		/// Weight: O(1)
		/// Write: Validator Count
		/// # </weight>
		#[pallet::weight(T::WeightInfo::set_validator_count())]
		pub fn set_validator_count(
			origin: OriginFor<T>,
			#[pallet::compact] new: u32,
		) -> DispatchResult {
			ensure_root(origin)?;
			ValidatorCount::<T>::put(new);
			Ok(())
		}

		/// Increments the ideal number of validators.
		///
		/// The dispatch origin must be Root.
		///
		/// # <weight>
		/// Same as [`Self::set_validator_count`].
		/// # </weight>
		#[pallet::weight(T::WeightInfo::set_validator_count())]
		pub fn increase_validator_count(
			origin: OriginFor<T>,
			#[pallet::compact] additional: u32,
		) -> DispatchResult {
			ensure_root(origin)?;
			ValidatorCount::<T>::mutate(|n| *n += additional);
			Ok(())
		}

		/// Scale up the ideal number of validators by a factor.
		///
		/// The dispatch origin must be Root.
		///
		/// # <weight>
		/// Same as [`Self::set_validator_count`].
		/// # </weight>
		#[pallet::weight(T::WeightInfo::set_validator_count())]
		pub fn scale_validator_count(origin: OriginFor<T>, factor: Percent) -> DispatchResult {
			ensure_root(origin)?;
			ValidatorCount::<T>::mutate(|n| *n += factor * *n);
			Ok(())
		}

		/// Force there to be no new eras indefinitely.
		///
		/// The dispatch origin must be Root.
		///
		/// # Warning
		///
		/// The election process starts multiple blocks before the end of the era.
		/// Thus the election process may be ongoing when this is called. In this case the
		/// election will continue until the next era is triggered.
		///
		/// # <weight>
		/// - No arguments.
		/// - Weight: O(1)
		/// - Write: ForceEra
		/// # </weight>
		#[pallet::weight(T::WeightInfo::force_no_eras())]
		pub fn force_no_eras(origin: OriginFor<T>) -> DispatchResult {
			ensure_root(origin)?;
			ForceEra::<T>::put(Forcing::ForceNone);
			Ok(())
		}

		/// Force there to be a new era at the end of the next session. After this, it will be
		/// reset to normal (non-forced) behaviour.
		///
		/// The dispatch origin must be Root.
		///
		/// # Warning
		///
		/// The election process starts multiple blocks before the end of the era.
		/// If this is called just before a new era is triggered, the election process may not
		/// have enough blocks to get a result.
		///
		/// # <weight>
		/// - No arguments.
		/// - Weight: O(1)
		/// - Write ForceEra
		/// # </weight>
		#[pallet::weight(T::WeightInfo::force_new_era())]
		pub fn force_new_era(origin: OriginFor<T>) -> DispatchResult {
			ensure_root(origin)?;
			ForceEra::<T>::put(Forcing::ForceNew);
			Ok(())
		}

		/// Set the validators who cannot be slashed (if any).
		///
		/// The dispatch origin must be Root.
		///
		/// # <weight>
		/// - O(V)
		/// - Write: Invulnerables
		/// # </weight>
		#[pallet::weight(T::WeightInfo::set_invulnerables(invulnerables.len() as u32))]
		pub fn set_invulnerables(
			origin: OriginFor<T>,
			invulnerables: Vec<T::AccountId>,
		) -> DispatchResult {
			ensure_root(origin)?;
			<Invulnerables<T>>::put(invulnerables);
			Ok(())
		}

		/// Force a current staker to become completely unstaked, immediately.
		///
		/// The dispatch origin must be Root.
		///
		/// # <weight>
		/// O(S) where S is the number of slashing spans to be removed
		/// Reads: Bonded, Slashing Spans, Account, Locks
		/// Writes: Bonded, Slashing Spans (if S > 0), Ledger, Payee, Validators, Nominators, Account, Locks
		/// Writes Each: SpanSlash * S
		/// # </weight>
		#[pallet::weight(T::WeightInfo::force_unstake(*num_slashing_spans))]
		pub fn force_unstake(
			origin: OriginFor<T>,
			stash: T::AccountId,
			num_slashing_spans: u32,
		) -> DispatchResult {
			ensure_root(origin)?;

			// Remove all staking-related information.
			Self::kill_stash(&stash, num_slashing_spans)?;

			// Remove the lock.
			T::Currency::remove_lock(STAKING_ID, &stash);
			Ok(())
		}

		/// Force there to be a new era at the end of sessions indefinitely.
		///
		/// The dispatch origin must be Root.
		///
		/// # Warning
		///
		/// The election process starts multiple blocks before the end of the era.
		/// If this is called just before a new era is triggered, the election process may not
		/// have enough blocks to get a result.
		///
		/// # <weight>
		/// - Weight: O(1)
		/// - Write: ForceEra
		/// # </weight>
		#[pallet::weight(T::WeightInfo::force_new_era_always())]
		pub fn force_new_era_always(origin: OriginFor<T>) -> DispatchResult {
			ensure_root(origin)?;
			ForceEra::<T>::put(Forcing::ForceAlways);
			Ok(())
		}

		/// Cancel enactment of a deferred slash.
		///
		/// Can be called by the `T::SlashCancelOrigin`.
		///
		/// Parameters: era and indices of the slashes for that era to kill.
		///
		/// # <weight>
		/// Complexity: O(U + S)
		/// with U unapplied slashes weighted with U=1000
		/// and S is the number of slash indices to be canceled.
		/// - Read: Unapplied Slashes
		/// - Write: Unapplied Slashes
		/// # </weight>
		#[pallet::weight(T::WeightInfo::cancel_deferred_slash(slash_indices.len() as u32))]
		pub fn cancel_deferred_slash(
			origin: OriginFor<T>,
			era: EraIndex,
			slash_indices: Vec<u32>,
		) -> DispatchResult {
			T::SlashCancelOrigin::ensure_origin(origin)?;

			ensure!(!slash_indices.is_empty(), Error::<T>::EmptyTargets);
			ensure!(is_sorted_and_unique(&slash_indices), Error::<T>::NotSortedAndUnique);

			let mut unapplied = <Self as Store>::UnappliedSlashes::get(&era);
			let last_item = slash_indices[slash_indices.len() - 1];
			ensure!((last_item as usize) < unapplied.len(), Error::<T>::InvalidSlashIndex);

			for (removed, index) in slash_indices.into_iter().enumerate() {
				let index = (index as usize) - removed;
				unapplied.remove(index);
			}

			<Self as Store>::UnappliedSlashes::insert(&era, &unapplied);
			Ok(())
		}

		/// Pay out all the stakers behind a single validator for a single era.
		///
		/// - `validator_stash` is the stash account of the validator. Their nominators, up to
		///   `T::MaxNominatorRewardedPerValidator`, will also receive their rewards.
		/// - `era` may be any era between `[current_era - history_depth; current_era]`.
		///
		/// The origin of this call must be _Signed_. Any account can call this function, even if
		/// it is not one of the stakers.
		///
		/// # <weight>
		/// - Time complexity: at most O(MaxNominatorRewardedPerValidator).
		/// - Contains a limited number of reads and writes.
		/// -----------
		/// N is the Number of payouts for the validator (including the validator)
		/// Weight:
		/// - Reward Destination Staked: O(N)
		/// - Reward Destination Controller (Creating): O(N)
		///
		///   NOTE: weights are assuming that payouts are made to alive stash account (Staked).
		///   Paying even a dead controller is cheaper weight-wise. We don't do any refunds here.
		/// # </weight>
		#[pallet::weight(T::WeightInfo::payout_stakers_alive_staked(
			T::MaxNominatorRewardedPerValidator::get()
		))]
		pub fn payout_stakers(
			origin: OriginFor<T>,
			validator_stash: T::AccountId,
			era: EraIndex,
		) -> DispatchResultWithPostInfo {
			ensure_signed(origin)?;
			Self::do_payout_stakers(validator_stash, era)
		}

		/// Rebond a portion of the stash scheduled to be unlocked.
		///
		/// The dispatch origin must be signed by the controller.
		///
		/// # <weight>
		/// - Time complexity: O(L), where L is unlocking chunks
		/// - Bounded by `MAX_UNLOCKING_CHUNKS`.
		/// - Storage changes: Can't increase storage, only decrease it.
		/// # </weight>
		#[pallet::weight(T::WeightInfo::rebond(MAX_UNLOCKING_CHUNKS as u32))]
		pub fn rebond(
			origin: OriginFor<T>,
			#[pallet::compact] value: BalanceOf<T>,
		) -> DispatchResultWithPostInfo {
			let controller = ensure_signed(origin)?;
			let ledger = Self::ledger(&controller).ok_or(Error::<T>::NotController)?;
			ensure!(!ledger.unlocking.is_empty(), Error::<T>::NoUnlockChunk);

			let ledger = ledger.rebond(value);
			// Last check: the new active amount of ledger must be more than ED.
			ensure!(ledger.active >= T::Currency::minimum_balance(), Error::<T>::InsufficientBond);

			Self::deposit_event(Event::<T>::Bonded(ledger.stash.clone(), value));
			Self::update_ledger(&controller, &ledger);
			Ok(Some(
				35 * WEIGHT_PER_MICROS +
					50 * WEIGHT_PER_NANOS * (ledger.unlocking.len() as Weight) +
					T::DbWeight::get().reads_writes(3, 2),
			)
			.into())
		}

		/// Set `HistoryDepth` value. This function will delete any history information
		/// when `HistoryDepth` is reduced.
		///
		/// Parameters:
		/// - `new_history_depth`: The new history depth you would like to set.
		/// - `era_items_deleted`: The number of items that will be deleted by this dispatch.
		///    This should report all the storage items that will be deleted by clearing old
		///    era history. Needed to report an accurate weight for the dispatch. Trusted by
		///    `Root` to report an accurate number.
		///
		/// Origin must be root.
		///
		/// # <weight>
		/// - E: Number of history depths removed, i.e. 10 -> 7 = 3
		/// - Weight: O(E)
		/// - DB Weight:
		///     - Reads: Current Era, History Depth
		///     - Writes: History Depth
		///     - Clear Prefix Each: Era Stakers, EraStakersClipped, ErasValidatorPrefs
		///     - Writes Each: ErasValidatorReward, ErasRewardPoints, ErasTotalStake, ErasStartSessionIndex
		/// # </weight>
		#[pallet::weight(T::WeightInfo::set_history_depth(*_era_items_deleted))]
		pub fn set_history_depth(
			origin: OriginFor<T>,
			#[pallet::compact] new_history_depth: EraIndex,
			#[pallet::compact] _era_items_deleted: u32,
		) -> DispatchResult {
			ensure_root(origin)?;
			if let Some(current_era) = Self::current_era() {
				HistoryDepth::<T>::mutate(|history_depth| {
					let last_kept = current_era.checked_sub(*history_depth).unwrap_or(0);
					let new_last_kept = current_era.checked_sub(new_history_depth).unwrap_or(0);
					for era_index in last_kept..new_last_kept {
						Self::clear_era_information(era_index);
					}
					*history_depth = new_history_depth
				})
			}
			Ok(())
		}

		/// Remove all data structure concerning a staker/stash once its balance is at the minimum.
		/// This is essentially equivalent to `withdraw_unbonded` except it can be called by anyone
		/// and the target `stash` must have no funds left beyond the ED.
		///
		/// This can be called from any origin.
		///
		/// - `stash`: The stash account to reap. Its balance must be zero.
		///
		/// # <weight>
		/// Complexity: O(S) where S is the number of slashing spans on the account.
		/// DB Weight:
		/// - Reads: Stash Account, Bonded, Slashing Spans, Locks
		/// - Writes: Bonded, Slashing Spans (if S > 0), Ledger, Payee, Validators, Nominators, Stash Account, Locks
		/// - Writes Each: SpanSlash * S
		/// # </weight>
		#[pallet::weight(T::WeightInfo::reap_stash(*num_slashing_spans))]
		pub fn reap_stash(
			_origin: OriginFor<T>,
			stash: T::AccountId,
			num_slashing_spans: u32,
		) -> DispatchResult {
			let at_minimum = T::Currency::total_balance(&stash) == T::Currency::minimum_balance();
			ensure!(at_minimum, Error::<T>::FundedTarget);
			Self::kill_stash(&stash, num_slashing_spans)?;
			T::Currency::remove_lock(STAKING_ID, &stash);
			Ok(())
		}

		/// Remove the given nominations from the calling validator.
		///
		/// Effects will be felt at the beginning of the next era.
		///
		/// The dispatch origin for this call must be _Signed_ by the controller, not the stash.
		///
		/// - `who`: A list of nominator stash accounts who are nominating this validator which
		///   should no longer be nominating this validator.
		///
		/// Note: Making this call only makes sense if you first set the validator preferences to
		/// block any further nominations.
		#[pallet::weight(T::WeightInfo::kick(who.len() as u32))]
		pub fn kick(
			origin: OriginFor<T>,
			who: Vec<<T::Lookup as StaticLookup>::Source>,
		) -> DispatchResult {
			let controller = ensure_signed(origin)?;
			let ledger = Self::ledger(&controller).ok_or(Error::<T>::NotController)?;
			let stash = &ledger.stash;

			for nom_stash in who
				.into_iter()
				.map(T::Lookup::lookup)
				.collect::<Result<Vec<T::AccountId>, _>>()?
				.into_iter()
			{
				Nominators::<T>::mutate(&nom_stash, |maybe_nom| {
					if let Some(ref mut nom) = maybe_nom {
						if let Some(pos) = nom.targets.iter().position(|v| v == stash) {
							nom.targets.swap_remove(pos);
							Self::deposit_event(Event::<T>::Kicked(
								nom_stash.clone(),
								stash.clone(),
							));
						}
					}
				});
			}

			Ok(())
		}

		/// Update the various staking limits this pallet.
		///
		/// * `min_nominator_bond`: The minimum active bond needed to be a nominator.
		/// * `min_validator_bond`: The minimum active bond needed to be a validator.
		/// * `max_nominator_count`: The max number of users who can be a nominator at once.
		///   When set to `None`, no limit is enforced.
		/// * `max_validator_count`: The max number of users who can be a validator at once.
		///   When set to `None`, no limit is enforced.
		///
		/// Origin must be Root to call this function.
		///
		/// NOTE: Existing nominators and validators will not be affected by this update.
		/// to kick people under the new limits, `chill_other` should be called.
		#[pallet::weight(T::WeightInfo::set_staking_limits())]
		pub fn set_staking_limits(
			origin: OriginFor<T>,
			min_nominator_bond: BalanceOf<T>,
			min_validator_bond: BalanceOf<T>,
			max_nominator_count: Option<u32>,
			max_validator_count: Option<u32>,
			threshold: Option<Percent>,
		) -> DispatchResult {
			ensure_root(origin)?;
			MinNominatorBond::<T>::set(min_nominator_bond);
			MinValidatorBond::<T>::set(min_validator_bond);
			MaxNominatorsCount::<T>::set(max_nominator_count);
			MaxValidatorsCount::<T>::set(max_validator_count);
			ChillThreshold::<T>::set(threshold);
			Ok(())
		}

		/// Declare a `controller` to stop participating as either a validator or nominator.
		///
		/// Effects will be felt at the beginning of the next era.
		///
		/// The dispatch origin for this call must be _Signed_, but can be called by anyone.
		///
		/// If the caller is the same as the controller being targeted, then no further checks are
		/// enforced, and this function behaves just like `chill`.
		///
		/// If the caller is different than the controller being targeted, the following conditions
		/// must be met:
		/// * A `ChillThreshold` must be set and checked which defines how close to the max
		///   nominators or validators we must reach before users can start chilling one-another.
		/// * A `MaxNominatorCount` and `MaxValidatorCount` must be set which is used to determine
		///   how close we are to the threshold.
		/// * A `MinNominatorBond` and `MinValidatorBond` must be set and checked, which determines
		///   if this is a person that should be chilled because they have not met the threshold
		///   bond required.
		///
		/// This can be helpful if bond requirements are updated, and we need to remove old users
		/// who do not satisfy these requirements.
		// TODO: Maybe we can deprecate `chill` in the future.
		// https://github.com/paritytech/substrate/issues/9111
		#[pallet::weight(T::WeightInfo::chill_other())]
		pub fn chill_other(origin: OriginFor<T>, controller: T::AccountId) -> DispatchResult {
			// Anyone can call this function.
			let caller = ensure_signed(origin)?;
			let ledger = Self::ledger(&controller).ok_or(Error::<T>::NotController)?;
			let stash = ledger.stash;

			// In order for one user to chill another user, the following conditions must be met:
			// * A `ChillThreshold` is set which defines how close to the max nominators or
			//   validators we must reach before users can start chilling one-another.
			// * A `MaxNominatorCount` and `MaxValidatorCount` which is used to determine how close
			//   we are to the threshold.
			// * A `MinNominatorBond` and `MinValidatorBond` which is the final condition checked to
			//   determine this is a person that should be chilled because they have not met the
			//   threshold bond required.
			//
			// Otherwise, if caller is the same as the controller, this is just like `chill`.
			if caller != controller {
				let threshold = ChillThreshold::<T>::get().ok_or(Error::<T>::CannotChillOther)?;
				let min_active_bond = if Nominators::<T>::contains_key(&stash) {
					let max_nominator_count =
						MaxNominatorsCount::<T>::get().ok_or(Error::<T>::CannotChillOther)?;
					let current_nominator_count = CounterForNominators::<T>::get();
					ensure!(
						threshold * max_nominator_count < current_nominator_count,
						Error::<T>::CannotChillOther
					);
					MinNominatorBond::<T>::get()
				} else if Validators::<T>::contains_key(&stash) {
					let max_validator_count =
						MaxValidatorsCount::<T>::get().ok_or(Error::<T>::CannotChillOther)?;
					let current_validator_count = CounterForValidators::<T>::get();
					ensure!(
						threshold * max_validator_count < current_validator_count,
						Error::<T>::CannotChillOther
					);
					MinValidatorBond::<T>::get()
				} else {
					Zero::zero()
				};

				ensure!(ledger.active < min_active_bond, Error::<T>::CannotChillOther);
			}

			Self::chill_stash(&stash);
			Ok(())
		}

		/// Declare that some `stash` has, through rewards or penalties, sufficiently changed its
		/// stake that it should properly fall into a different bag than its current position.
		///
		/// This will adjust its position into the appropriate bag. This will affect its position
		/// among the nominator/validator set once the snapshot is prepared for the election.
		///
		/// Anyone can call this function about any stash.
		#[pallet::weight(T::WeightInfo::rebag())]
		pub fn rebag(
			origin: OriginFor<T>,
			stash: AccountIdOf<T>,
		) -> DispatchResult {
			ensure_signed(origin)?;
			Pallet::<T>::do_rebag(&stash);
			Ok(())
		}
	}
}

impl<T: Config> Pallet<T> {
	/// The total balance that can be slashed from a stash account as of right now.
	pub fn slashable_balance_of(stash: &T::AccountId) -> BalanceOf<T> {
		// Weight note: consider making the stake accessible through stash.
		Self::bonded(stash).and_then(Self::ledger).map(|l| l.active).unwrap_or_default()
	}

	/// Internal impl of [`Self::slashable_balance_of`] that returns [`VoteWeight`].
	pub fn slashable_balance_of_vote_weight(
		stash: &T::AccountId,
		issuance: BalanceOf<T>,
	) -> VoteWeight {
		T::CurrencyToVote::to_vote(Self::slashable_balance_of(stash), issuance)
	}

	/// Returns a closure around `slashable_balance_of_vote_weight` that can be passed around.
	///
	/// This prevents call sites from repeatedly requesting `total_issuance` from backend. But it is
	/// important to be only used while the total issuance is not changing.
	pub fn weight_of_fn() -> Box<dyn Fn(&T::AccountId) -> VoteWeight> {
		// NOTE: changing this to unboxed `impl Fn(..)` return type and the pallet will still
		// compile, while some types in mock fail to resolve.
		let issuance = T::Currency::total_issuance();
		Box::new(move |who: &T::AccountId| -> VoteWeight {
			Self::slashable_balance_of_vote_weight(who, issuance)
		})
	}

	fn do_payout_stakers(
		validator_stash: T::AccountId,
		era: EraIndex,
	) -> DispatchResultWithPostInfo {
		// Validate input data
		let current_era = CurrentEra::<T>::get().ok_or(
			Error::<T>::InvalidEraToReward
				.with_weight(T::WeightInfo::payout_stakers_alive_staked(0)),
		)?;
		let history_depth = Self::history_depth();
		ensure!(
			era <= current_era && era >= current_era.saturating_sub(history_depth),
			Error::<T>::InvalidEraToReward
				.with_weight(T::WeightInfo::payout_stakers_alive_staked(0))
		);

		// Note: if era has no reward to be claimed, era may be future. better not to update
		// `ledger.claimed_rewards` in this case.
		let era_payout = <ErasValidatorReward<T>>::get(&era).ok_or_else(|| {
			Error::<T>::InvalidEraToReward
				.with_weight(T::WeightInfo::payout_stakers_alive_staked(0))
		})?;

		let controller = Self::bonded(&validator_stash).ok_or(
			Error::<T>::NotStash.with_weight(T::WeightInfo::payout_stakers_alive_staked(0)),
		)?;
		let mut ledger = <Ledger<T>>::get(&controller).ok_or_else(|| Error::<T>::NotController)?;

		ledger
			.claimed_rewards
			.retain(|&x| x >= current_era.saturating_sub(history_depth));
		match ledger.claimed_rewards.binary_search(&era) {
			Ok(_) => Err(Error::<T>::AlreadyClaimed
				.with_weight(T::WeightInfo::payout_stakers_alive_staked(0)))?,
			Err(pos) => ledger.claimed_rewards.insert(pos, era),
		}

		let exposure = <ErasStakersClipped<T>>::get(&era, &ledger.stash);

		// Input data seems good, no errors allowed after this point

		<Ledger<T>>::insert(&controller, &ledger);

		// Get Era reward points. It has TOTAL and INDIVIDUAL
		// Find the fraction of the era reward that belongs to the validator
		// Take that fraction of the eras rewards to split to nominator and validator
		//
		// Then look at the validator, figure out the proportion of their reward
		// which goes to them and each of their nominators.

		let era_reward_points = <ErasRewardPoints<T>>::get(&era);
		let total_reward_points = era_reward_points.total;
		let validator_reward_points = era_reward_points
			.individual
			.get(&ledger.stash)
			.map(|points| *points)
			.unwrap_or_else(|| Zero::zero());

		// Nothing to do if they have no reward points.
		if validator_reward_points.is_zero() {
			return Ok(Some(T::WeightInfo::payout_stakers_alive_staked(0)).into())
		}

		// This is the fraction of the total reward that the validator and the
		// nominators will get.
		let validator_total_reward_part =
			Perbill::from_rational(validator_reward_points, total_reward_points);

		// This is how much validator + nominators are entitled to.
		let validator_total_payout = validator_total_reward_part * era_payout;

		let validator_prefs = Self::eras_validator_prefs(&era, &validator_stash);
		// Validator first gets a cut off the top.
		let validator_commission = validator_prefs.commission;
		let validator_commission_payout = validator_commission * validator_total_payout;

		let validator_leftover_payout = validator_total_payout - validator_commission_payout;
		// Now let's calculate how this is split to the validator.
		let validator_exposure_part = Perbill::from_rational(exposure.own, exposure.total);
		let validator_staking_payout = validator_exposure_part * validator_leftover_payout;

		// We can now make total validator payout:
		if let Some(imbalance) =
			Self::make_payout(&ledger.stash, validator_staking_payout + validator_commission_payout)
		{
			Self::deposit_event(Event::<T>::Reward(ledger.stash, imbalance.peek()));
		}

		// Track the number of payout ops to nominators. Note: `WeightInfo::payout_stakers_alive_staked`
		// always assumes at least a validator is paid out, so we do not need to count their payout op.
		let mut nominator_payout_count: u32 = 0;

		// Lets now calculate how this is split to the nominators.
		// Reward only the clipped exposures. Note this is not necessarily sorted.
		for nominator in exposure.others.iter() {
			let nominator_exposure_part = Perbill::from_rational(nominator.value, exposure.total);

			let nominator_reward: BalanceOf<T> =
				nominator_exposure_part * validator_leftover_payout;
			// We can now make nominator payout:
			if let Some(imbalance) = Self::make_payout(&nominator.who, nominator_reward) {
				// Note: this logic does not count payouts for `RewardDestination::None`.
				nominator_payout_count += 1;
				Self::deposit_event(Event::<T>::Reward(nominator.who.clone(), imbalance.peek()));
			}
		}

		debug_assert!(nominator_payout_count <= T::MaxNominatorRewardedPerValidator::get());
		Ok(Some(T::WeightInfo::payout_stakers_alive_staked(nominator_payout_count)).into())
	}

	/// Update the ledger for a controller.
	///
	/// This will also update the stash lock.
	fn update_ledger(
		controller: &T::AccountId,
		ledger: &StakingLedger<T::AccountId, BalanceOf<T>>,
	) {
		T::Currency::set_lock(STAKING_ID, &ledger.stash, ledger.total, WithdrawReasons::all());
		<Ledger<T>>::insert(controller, ledger);
	}

	/// Chill a stash account.
	fn chill_stash(stash: &T::AccountId) {
		let chilled_as_validator = Self::do_remove_validator(stash);
		let chilled_as_nominator = Self::do_remove_nominator(stash);
		if chilled_as_validator || chilled_as_nominator {
			Self::deposit_event(Event::<T>::Chilled(stash.clone()));
		}
	}

	/// Actually make a payment to a staker. This uses the currency's reward function
	/// to pay the right payee for the given staker account.
	fn make_payout(stash: &T::AccountId, amount: BalanceOf<T>) -> Option<PositiveImbalanceOf<T>> {
		let dest = Self::payee(stash);
		match dest {
			RewardDestination::Controller => Self::bonded(stash)
				.and_then(|controller| Some(T::Currency::deposit_creating(&controller, amount))),
			RewardDestination::Stash => T::Currency::deposit_into_existing(stash, amount).ok(),
			RewardDestination::Staked => Self::bonded(stash)
				.and_then(|c| Self::ledger(&c).map(|l| (c, l)))
				.and_then(|(controller, mut l)| {
					l.active += amount;
					l.total += amount;
					let r = T::Currency::deposit_into_existing(stash, amount).ok();
					Self::update_ledger(&controller, &l);
					r
				}),
			RewardDestination::Account(dest_account) =>
				Some(T::Currency::deposit_creating(&dest_account, amount)),
			RewardDestination::None => None,
		}
	}

	/// Plan a new session potentially trigger a new era.
	fn new_session(session_index: SessionIndex, is_genesis: bool) -> Option<Vec<T::AccountId>> {
		if let Some(current_era) = Self::current_era() {
			// Initial era has been set.
			let current_era_start_session_index = Self::eras_start_session_index(current_era)
				.unwrap_or_else(|| {
					frame_support::print("Error: start_session_index must be set for current_era");
					0
				});

			let era_length =
				session_index.checked_sub(current_era_start_session_index).unwrap_or(0); // Must never happen.

			match ForceEra::<T>::get() {
				// Will be set to `NotForcing` again if a new era has been triggered.
				Forcing::ForceNew => (),
				// Short circuit to `try_trigger_new_era`.
				Forcing::ForceAlways => (),
				// Only go to `try_trigger_new_era` if deadline reached.
				Forcing::NotForcing if era_length >= T::SessionsPerEra::get() => (),
				_ => {
					// Either `Forcing::ForceNone`,
					// or `Forcing::NotForcing if era_length >= T::SessionsPerEra::get()`.
					return None
				},
			}

			// New era.
			let maybe_new_era_validators = Self::try_trigger_new_era(session_index, is_genesis);
			if maybe_new_era_validators.is_some() &&
				matches!(ForceEra::<T>::get(), Forcing::ForceNew)
			{
				ForceEra::<T>::put(Forcing::NotForcing);
			}

			maybe_new_era_validators
		} else {
			// Set initial era.
			log!(debug, "Starting the first era.");
			Self::try_trigger_new_era(session_index, is_genesis)
		}
	}

	/// Start a session potentially starting an era.
	fn start_session(start_session: SessionIndex) {
		let next_active_era = Self::active_era().map(|e| e.index + 1).unwrap_or(0);
		// This is only `Some` when current era has already progressed to the next era, while the
		// active era is one behind (i.e. in the *last session of the active era*, or *first session
		// of the new current era*, depending on how you look at it).
		if let Some(next_active_era_start_session_index) =
			Self::eras_start_session_index(next_active_era)
		{
			if next_active_era_start_session_index == start_session {
				Self::start_era(start_session);
			} else if next_active_era_start_session_index < start_session {
				// This arm should never happen, but better handle it than to stall the staking
				// pallet.
				frame_support::print("Warning: A session appears to have been skipped.");
				Self::start_era(start_session);
			}
		}
	}

	/// End a session potentially ending an era.
	fn end_session(session_index: SessionIndex) {
		if let Some(active_era) = Self::active_era() {
			if let Some(next_active_era_start_session_index) =
				Self::eras_start_session_index(active_era.index + 1)
			{
				if next_active_era_start_session_index == session_index + 1 {
					Self::end_era(active_era, session_index);
				}
			}
		}
	}

	/// * Increment `active_era.index`,
	/// * reset `active_era.start`,
	/// * update `BondedEras` and apply slashes.
	fn start_era(start_session: SessionIndex) {
		let active_era = ActiveEra::<T>::mutate(|active_era| {
			let new_index = active_era.as_ref().map(|info| info.index + 1).unwrap_or(0);
			*active_era = Some(ActiveEraInfo {
				index: new_index,
				// Set new active era start in next `on_finalize`. To guarantee usage of `Time`
				start: None,
			});
			new_index
		});

		let bonding_duration = T::BondingDuration::get();

		BondedEras::<T>::mutate(|bonded| {
			bonded.push((active_era, start_session));

			if active_era > bonding_duration {
				let first_kept = active_era - bonding_duration;

				// Prune out everything that's from before the first-kept index.
				let n_to_prune =
					bonded.iter().take_while(|&&(era_idx, _)| era_idx < first_kept).count();

				// Kill slashing metadata.
				for (pruned_era, _) in bonded.drain(..n_to_prune) {
					slashing::clear_era_metadata::<T>(pruned_era);
				}

				if let Some(&(_, first_session)) = bonded.first() {
					T::SessionInterface::prune_historical_up_to(first_session);
				}
			}
		});

		Self::apply_unapplied_slashes(active_era);
	}

	/// Compute payout for era.
	fn end_era(active_era: ActiveEraInfo, _session_index: SessionIndex) {
		// Note: active_era_start can be None if end era is called during genesis config.
		if let Some(active_era_start) = active_era.start {
			let now_as_millis_u64 = T::UnixTime::now().as_millis().saturated_into::<u64>();

			let era_duration = (now_as_millis_u64 - active_era_start).saturated_into::<u64>();
			let staked = Self::eras_total_stake(&active_era.index);
			let issuance = T::Currency::total_issuance();
			let (validator_payout, rest) = T::EraPayout::era_payout(staked, issuance, era_duration);

			Self::deposit_event(Event::<T>::EraPayout(active_era.index, validator_payout, rest));

			// Set ending era reward.
			<ErasValidatorReward<T>>::insert(&active_era.index, validator_payout);
			T::RewardRemainder::on_unbalanced(T::Currency::issue(rest));
		}
	}

	/// Plan a new era.
	///
	/// * Bump the current era storage (which holds the latest planned era).
	/// * Store start session index for the new planned era.
	/// * Clean old era information.
	/// * Store staking information for the new planned era
	///
	/// Returns the new validator set.
	pub fn trigger_new_era(
		start_session_index: SessionIndex,
		exposures: Vec<(T::AccountId, Exposure<T::AccountId, BalanceOf<T>>)>,
	) -> Vec<T::AccountId> {
		// Increment or set current era.
		let new_planned_era = CurrentEra::<T>::mutate(|s| {
			*s = Some(s.map(|s| s + 1).unwrap_or(0));
			s.unwrap()
		});
		ErasStartSessionIndex::<T>::insert(&new_planned_era, &start_session_index);

		// Clean old era information.
		if let Some(old_era) = new_planned_era.checked_sub(Self::history_depth() + 1) {
			Self::clear_era_information(old_era);
		}

		// Set staking information for the new era.
		Self::store_stakers_info(exposures, new_planned_era)
	}

	/// Potentially plan a new era.
	///
	/// Get election result from `T::ElectionProvider`.
	/// In case election result has more than [`MinimumValidatorCount`] validator trigger a new era.
	///
	/// In case a new era is planned, the new validator set is returned.
	fn try_trigger_new_era(
		start_session_index: SessionIndex,
		is_genesis: bool,
	) -> Option<Vec<T::AccountId>> {
		let (election_result, weight) = if is_genesis {
			T::GenesisElectionProvider::elect().map_err(|e| {
				log!(warn, "genesis election provider failed due to {:?}", e);
				Self::deposit_event(Event::StakingElectionFailed);
			})
		} else {
			T::ElectionProvider::elect().map_err(|e| {
				log!(warn, "election provider failed due to {:?}", e);
				Self::deposit_event(Event::StakingElectionFailed);
			})
		}
		.ok()?;

		<frame_system::Pallet<T>>::register_extra_weight_unchecked(
			weight,
			frame_support::weights::DispatchClass::Mandatory,
		);

		let exposures = Self::collect_exposures(election_result);

		if (exposures.len() as u32) < Self::minimum_validator_count().max(1) {
			// Session will panic if we ever return an empty validator set, thus max(1) ^^.
			match CurrentEra::<T>::get() {
				Some(current_era) if current_era > 0 => log!(
					warn,
					"chain does not have enough staking candidates to operate for era {:?} ({} \
					elected, minimum is {})",
					CurrentEra::<T>::get().unwrap_or(0),
					exposures.len(),
					Self::minimum_validator_count(),
				),
				None => {
					// The initial era is allowed to have no exposures.
					// In this case the SessionManager is expected to choose a sensible validator
					// set.
					// TODO: this should be simplified #8911
					CurrentEra::<T>::put(0);
					ErasStartSessionIndex::<T>::insert(&0, &start_session_index);
				},
				_ => (),
			}

			Self::deposit_event(Event::StakingElectionFailed);
			return None
		}

		Self::deposit_event(Event::StakingElection);
		Some(Self::trigger_new_era(start_session_index, exposures))
	}

	/// Process the output of the election.
	///
	/// Store staking information for the new planned era
	pub fn store_stakers_info(
		exposures: Vec<(T::AccountId, Exposure<T::AccountId, BalanceOf<T>>)>,
		new_planned_era: EraIndex,
	) -> Vec<T::AccountId> {
		let elected_stashes = exposures.iter().cloned().map(|(x, _)| x).collect::<Vec<_>>();

		// Populate stakers, exposures, and the snapshot of validator prefs.
		let mut total_stake: BalanceOf<T> = Zero::zero();
		exposures.into_iter().for_each(|(stash, exposure)| {
			total_stake = total_stake.saturating_add(exposure.total);
			<ErasStakers<T>>::insert(new_planned_era, &stash, &exposure);

			let mut exposure_clipped = exposure;
			let clipped_max_len = T::MaxNominatorRewardedPerValidator::get() as usize;
			if exposure_clipped.others.len() > clipped_max_len {
				exposure_clipped.others.sort_by(|a, b| a.value.cmp(&b.value).reverse());
				exposure_clipped.others.truncate(clipped_max_len);
			}
			<ErasStakersClipped<T>>::insert(&new_planned_era, &stash, exposure_clipped);
		});

		// Insert current era staking information
		<ErasTotalStake<T>>::insert(&new_planned_era, total_stake);

		// Collect the pref of all winners.
		for stash in &elected_stashes {
			let pref = Self::validators(stash);
			<ErasValidatorPrefs<T>>::insert(&new_planned_era, stash, pref);
		}

		if new_planned_era > 0 {
			log!(
				info,
				"new validator set of size {:?} has been processed for era {:?}",
				elected_stashes.len(),
				new_planned_era,
			);
		}

		elected_stashes
	}

	/// Consume a set of [`Supports`] from [`sp_npos_elections`] and collect them into a
	/// [`Exposure`].
	fn collect_exposures(
		supports: Supports<T::AccountId>,
	) -> Vec<(T::AccountId, Exposure<T::AccountId, BalanceOf<T>>)> {
		let total_issuance = T::Currency::total_issuance();
		let to_currency = |e: frame_election_provider_support::ExtendedBalance| {
			T::CurrencyToVote::to_currency(e, total_issuance)
		};

		supports
			.into_iter()
			.map(|(validator, support)| {
				// Build `struct exposure` from `support`.
				let mut others = Vec::with_capacity(support.voters.len());
				let mut own: BalanceOf<T> = Zero::zero();
				let mut total: BalanceOf<T> = Zero::zero();
				support
					.voters
					.into_iter()
					.map(|(nominator, weight)| (nominator, to_currency(weight)))
					.for_each(|(nominator, stake)| {
						if nominator == validator {
							own = own.saturating_add(stake);
						} else {
							others.push(IndividualExposure { who: nominator, value: stake });
						}
						total = total.saturating_add(stake);
					});

				let exposure = Exposure { own, others, total };
				(validator, exposure)
			})
			.collect::<Vec<(T::AccountId, Exposure<_, _>)>>()
	}

	/// Remove all associated data of a stash account from the staking system.
	///
	/// Assumes storage is upgraded before calling.
	///
	/// This is called:
	/// - after a `withdraw_unbonded()` call that frees all of a stash's bonded balance.
	/// - through `reap_stash()` if the balance has fallen to zero (through slashing).
	fn kill_stash(stash: &T::AccountId, num_slashing_spans: u32) -> DispatchResult {
		let controller = <Bonded<T>>::get(stash).ok_or(Error::<T>::NotStash)?;

		slashing::clear_stash_metadata::<T>(stash, num_slashing_spans)?;

		<Bonded<T>>::remove(stash);
		<Ledger<T>>::remove(&controller);

		<Payee<T>>::remove(stash);
		Self::do_remove_validator(stash);
		Self::do_remove_nominator(stash);

		frame_system::Pallet::<T>::dec_consumers(stash);

		Ok(())
	}

	/// Clear all era information for given era.
	fn clear_era_information(era_index: EraIndex) {
		<ErasStakers<T>>::remove_prefix(era_index, None);
		<ErasStakersClipped<T>>::remove_prefix(era_index, None);
		<ErasValidatorPrefs<T>>::remove_prefix(era_index, None);
		<ErasValidatorReward<T>>::remove(era_index);
		<ErasRewardPoints<T>>::remove(era_index);
		<ErasTotalStake<T>>::remove(era_index);
		ErasStartSessionIndex::<T>::remove(era_index);
	}

	/// Apply previously-unapplied slashes on the beginning of a new era, after a delay.
	fn apply_unapplied_slashes(active_era: EraIndex) {
		let slash_defer_duration = T::SlashDeferDuration::get();
		<Self as Store>::EarliestUnappliedSlash::mutate(|earliest| {
			if let Some(ref mut earliest) = earliest {
				let keep_from = active_era.saturating_sub(slash_defer_duration);
				for era in (*earliest)..keep_from {
					let era_slashes = <Self as Store>::UnappliedSlashes::take(&era);
					for slash in era_slashes {
						slashing::apply_slash::<T>(slash);
					}
				}

				*earliest = (*earliest).max(keep_from)
			}
		})
	}

	/// Add reward points to validators using their stash account ID.
	///
	/// Validators are keyed by stash account ID and must be in the current elected set.
	///
	/// For each element in the iterator the given number of points in u32 is added to the
	/// validator, thus duplicates are handled.
	///
	/// At the end of the era each the total payout will be distributed among validator
	/// relatively to their points.
	///
	/// COMPLEXITY: Complexity is `number_of_validator_to_reward x current_elected_len`.
	pub fn reward_by_ids(validators_points: impl IntoIterator<Item = (T::AccountId, u32)>) {
		if let Some(active_era) = Self::active_era() {
			<ErasRewardPoints<T>>::mutate(active_era.index, |era_rewards| {
				for (validator, points) in validators_points.into_iter() {
					*era_rewards.individual.entry(validator).or_default() += points;
					era_rewards.total += points;
				}
			});
		}
	}

	/// Ensures that at the end of the current session there will be a new era.
	fn ensure_new_era() {
		match ForceEra::<T>::get() {
			Forcing::ForceAlways | Forcing::ForceNew => (),
			_ => ForceEra::<T>::put(Forcing::ForceNew),
		}
	}

	#[cfg(feature = "runtime-benchmarks")]
	pub fn add_era_stakers(
		current_era: EraIndex,
		controller: T::AccountId,
		exposure: Exposure<T::AccountId, BalanceOf<T>>,
	) {
		<ErasStakers<T>>::insert(&current_era, &controller, &exposure);
	}

	#[cfg(feature = "runtime-benchmarks")]
	pub fn set_slash_reward_fraction(fraction: Perbill) {
		SlashRewardFraction::<T>::put(fraction);
	}

	/// Get all of the voters that are eligible for the npos election.
	///
	/// `voter_count` imposes an implicit cap on the number of voters returned; care should be taken
	/// to ensure that it is accurate.
	///
	/// This will use all on-chain nominators, and all the validators will inject a self vote.
	///
	/// ### Slashing
	///
	/// All nominations that have been submitted before the last non-zero slash of the validator are
	/// auto-chilled.
	///
	/// Note that this is fairly expensive: it must iterate over the min of `maybe_max_len` and
	/// `voter_count` voters. Use with care.
	pub fn get_npos_voters(
		maybe_max_len: Option<usize>,
		voter_count: usize,
	) -> Vec<VotingDataOf<T>> {
		debug_assert_eq!(
			voter_count,
			VoterList::<T>::decode_len().unwrap_or_default(),
			"voter_count must be accurate",
		);

		let wanted_voters = maybe_max_len.unwrap_or(voter_count).min(voter_count);

		let weight_of = Self::weight_of_fn();
		// collect all slashing spans into a BTreeMap for further queries.
		let slashing_spans = <SlashingSpans<T>>::iter().collect::<BTreeMap<_, _>>();

		VoterList::<T>::iter()
			.filter_map(|node| node.voting_data(&weight_of, &slashing_spans))
			.take(wanted_voters)
			.collect()
	}

	/// This is a very expensive function and result should be cached versus being called multiple times.
	pub fn get_npos_targets() -> Vec<T::AccountId> {
		Validators::<T>::iter().map(|(v, _)| v).collect::<Vec<_>>()
	}

	/// This function will add a nominator to the `Nominators` storage map,
	/// and keep track of the `CounterForNominators`.
	///
	/// If the nominator already exists, their nominations will be updated.
	///
	/// NOTE: you must ALWAYS use this function to add a nominator to the system. Any access to
	/// `Nominators`, its counter, or `VoterList` outside of this function is almost certainly
	/// wrong.
	pub fn do_add_nominator(who: &T::AccountId, nominations: Nominations<T::AccountId>) {
		if !Nominators::<T>::contains_key(who) {
			CounterForNominators::<T>::mutate(|x| x.saturating_inc())
		}
		Nominators::<T>::insert(who, nominations);
		VoterList::<T>::insert_as(who, VoterType::Nominator);
		debug_assert_eq!(VoterList::<T>::sanity_check(), Ok(()));
	}

	/// This function will remove a nominator from the `Nominators` storage map,
	/// and keep track of the `CounterForNominators`.
	///
	/// Returns true if `who` was removed from `Nominators`, otherwise false.
	///
	/// NOTE: you must ALWAYS use this function to remove a nominator from the system. Any access to
	/// `Nominators`, its counter, or `VoterList` outside of this function is almost certainly
	/// wrong.
	pub fn do_remove_nominator(who: &T::AccountId) -> bool {
		if Nominators::<T>::contains_key(who) {
			Nominators::<T>::remove(who);
			CounterForNominators::<T>::mutate(|x| x.saturating_dec());
			VoterList::<T>::remove(who);
			debug_assert_eq!(VoterList::<T>::sanity_check(), Ok(()));
			true
		} else {
			false
		}
	}

	/// This function will add a validator to the `Validators` storage map, and keep track of the
	/// `CounterForValidators`.
	///
	/// If the validator already exists, their preferences will be updated.
	///
	/// NOTE: you must ALWAYS use this function to add a validator to the system. Any access to
	/// `Validators`, its counter, or `VoterList` outside of this function is almost certainly
	/// wrong.
	pub fn do_add_validator(who: &T::AccountId, prefs: ValidatorPrefs) {
		if !Validators::<T>::contains_key(who) {
			CounterForValidators::<T>::mutate(|x| x.saturating_inc())
		}
		Validators::<T>::insert(who, prefs);
		VoterList::<T>::insert_as(who, VoterType::Validator);
		debug_assert_eq!(VoterList::<T>::sanity_check(), Ok(()));
	}

	/// This function will remove a validator from the `Validators` storage map,
	/// and keep track of the `CounterForValidators`.
	///
	/// Returns true if `who` was removed from `Validators`, otherwise false.
	///
	/// NOTE: you must ALWAYS use this function to remove a validator from the system. Any access to
	/// `Validators`, its counter, or `VoterList` outside of this function is almost certainly
	/// wrong.
	pub fn do_remove_validator(who: &T::AccountId) -> bool {
		if Validators::<T>::contains_key(who) {
			Validators::<T>::remove(who);
			CounterForValidators::<T>::mutate(|x| x.saturating_dec());
			VoterList::<T>::remove(who);
			debug_assert_eq!(VoterList::<T>::sanity_check(), Ok(()));
			true
		} else {
			false
		}
	}

	/// Move a stash account from one bag to another, depositing an event on success.
	///
	/// If the stash changed bags, returns `Some((from, to))`.
	pub fn do_rebag(stash: &T::AccountId) -> Option<(VoteWeight, VoteWeight)> {
		// if no voter at that node, don't do anything.
		// the caller just wasted the fee to call this.
		let maybe_movement = voter_bags::Node::<T>::from_id(&stash).and_then(|node| {
			let weight_of = Self::weight_of_fn();
			VoterList::update_position_for(node, weight_of)
		});
		if let Some((from, to)) = maybe_movement {
			Self::deposit_event(Event::<T>::Rebagged(stash.clone(), from, to));
		};
		maybe_movement
	}
}

impl<T: Config>
	frame_election_provider_support::ElectionDataProvider<T::AccountId, BlockNumberFor<T>>
	for Pallet<T>
{
	const MAXIMUM_VOTES_PER_VOTER: u32 = T::MAX_NOMINATIONS;
	fn desired_targets() -> data_provider::Result<(u32, Weight)> {
		Ok((Self::validator_count(), <T as frame_system::Config>::DbWeight::get().reads(1)))
	}

	fn voters(
		maybe_max_len: Option<usize>,
	) -> data_provider::Result<(Vec<(T::AccountId, VoteWeight, Vec<T::AccountId>)>, Weight)> {
		let nominator_count = CounterForNominators::<T>::get();
		let validator_count = CounterForValidators::<T>::get();
		let voter_count = nominator_count.saturating_add(validator_count) as usize;
		debug_assert!(<Nominators<T>>::iter().count() as u32 == CounterForNominators::<T>::get());
		debug_assert!(<Validators<T>>::iter().count() as u32 == CounterForValidators::<T>::get());

<<<<<<< HEAD
=======
		if maybe_max_len.map_or(false, |max_len| voter_count > max_len) {
			return Err("Voter snapshot too big")
		}

>>>>>>> 1d5abf01
		let slashing_span_count = <SlashingSpans<T>>::iter().count();
		let weight = T::WeightInfo::get_npos_voters(
			nominator_count,
			validator_count,
			slashing_span_count as u32,
		);
		Ok((Self::get_npos_voters(maybe_max_len, voter_count), weight))
	}

	fn targets(maybe_max_len: Option<usize>) -> data_provider::Result<(Vec<T::AccountId>, Weight)> {
		let target_count = CounterForValidators::<T>::get() as usize;

		if maybe_max_len.map_or(false, |max_len| target_count > max_len) {
			return Err("Target snapshot too big")
		}

		let weight = <T as frame_system::Config>::DbWeight::get().reads(target_count as u64);
		Ok((Self::get_npos_targets(), weight))
	}

	fn next_election_prediction(now: T::BlockNumber) -> T::BlockNumber {
		let current_era = Self::current_era().unwrap_or(0);
		let current_session = Self::current_planned_session();
		let current_era_start_session_index =
			Self::eras_start_session_index(current_era).unwrap_or(0);
		// Number of session in the current era or the maximum session per era if reached.
		let era_progress = current_session
			.saturating_sub(current_era_start_session_index)
			.min(T::SessionsPerEra::get());

		let until_this_session_end = T::NextNewSession::estimate_next_new_session(now)
			.0
			.unwrap_or_default()
			.saturating_sub(now);

		let session_length = T::NextNewSession::average_session_length();

		let sessions_left: T::BlockNumber = match ForceEra::<T>::get() {
			Forcing::ForceNone => Bounded::max_value(),
			Forcing::ForceNew | Forcing::ForceAlways => Zero::zero(),
			Forcing::NotForcing if era_progress >= T::SessionsPerEra::get() => Zero::zero(),
			Forcing::NotForcing => T::SessionsPerEra::get()
				.saturating_sub(era_progress)
				// One session is computed in this_session_end.
				.saturating_sub(1)
				.into(),
		};

		now.saturating_add(
			until_this_session_end.saturating_add(sessions_left.saturating_mul(session_length)),
		)
	}

	#[cfg(any(feature = "runtime-benchmarks", test))]
	fn add_voter(voter: T::AccountId, weight: VoteWeight, targets: Vec<T::AccountId>) {
		use sp_std::convert::TryFrom;
		let stake = <BalanceOf<T>>::try_from(weight).unwrap_or_else(|_| {
			panic!("cannot convert a VoteWeight into BalanceOf, benchmark needs reconfiguring.")
		});
		<Bonded<T>>::insert(voter.clone(), voter.clone());
		<Ledger<T>>::insert(
			voter.clone(),
			StakingLedger {
				stash: voter.clone(),
				active: stake,
				total: stake,
				unlocking: vec![],
				claimed_rewards: vec![],
			},
		);
		Self::do_add_nominator(&voter, Nominations { targets, submitted_in: 0, suppressed: false });
	}

	#[cfg(any(feature = "runtime-benchmarks", test))]
	fn add_target(target: T::AccountId) {
		let stake = MinValidatorBond::<T>::get() * 100u32.into();
		<Bonded<T>>::insert(target.clone(), target.clone());
		<Ledger<T>>::insert(
			target.clone(),
			StakingLedger {
				stash: target.clone(),
				active: stake,
				total: stake,
				unlocking: vec![],
				claimed_rewards: vec![],
			},
		);
		Self::do_add_validator(
			&target,
			ValidatorPrefs { commission: Perbill::zero(), blocked: false },
		);
	}

	#[cfg(any(feature = "runtime-benchmarks", test))]
	fn clear() {
		<Bonded<T>>::remove_all(None);
		<Ledger<T>>::remove_all(None);
		<Validators<T>>::remove_all(None);
		<Nominators<T>>::remove_all(None);
	}

	#[cfg(any(feature = "runtime-benchmarks", test))]
	fn put_snapshot(
		voters: Vec<(T::AccountId, VoteWeight, Vec<T::AccountId>)>,
		targets: Vec<T::AccountId>,
		target_stake: Option<VoteWeight>,
	) {
		use sp_std::convert::TryFrom;
		targets.into_iter().for_each(|v| {
			let stake: BalanceOf<T> = target_stake
				.and_then(|w| <BalanceOf<T>>::try_from(w).ok())
				.unwrap_or(MinNominatorBond::<T>::get() * 100u32.into());
			<Bonded<T>>::insert(v.clone(), v.clone());
			<Ledger<T>>::insert(
				v.clone(),
				StakingLedger {
					stash: v.clone(),
					active: stake,
					total: stake,
					unlocking: vec![],
					claimed_rewards: vec![],
				},
			);
			Self::do_add_validator(
				&v,
				ValidatorPrefs { commission: Perbill::zero(), blocked: false },
			);
		});

		voters.into_iter().for_each(|(v, s, t)| {
			let stake = <BalanceOf<T>>::try_from(s).unwrap_or_else(|_| {
				panic!("cannot convert a VoteWeight into BalanceOf, benchmark needs reconfiguring.")
			});
			<Bonded<T>>::insert(v.clone(), v.clone());
			<Ledger<T>>::insert(
				v.clone(),
				StakingLedger {
					stash: v.clone(),
					active: stake,
					total: stake,
					unlocking: vec![],
					claimed_rewards: vec![],
				},
			);
			Self::do_add_nominator(
				&v,
				Nominations { targets: t, submitted_in: 0, suppressed: false },
			);
		});
	}
}

/// In this implementation `new_session(session)` must be called before `end_session(session-1)`
/// i.e. the new session must be planned before the ending of the previous session.
///
/// Once the first new_session is planned, all session must start and then end in order, though
/// some session can lag in between the newest session planned and the latest session started.
impl<T: Config> pallet_session::SessionManager<T::AccountId> for Pallet<T> {
	fn new_session(new_index: SessionIndex) -> Option<Vec<T::AccountId>> {
		log!(trace, "planning new session {}", new_index);
		CurrentPlannedSession::<T>::put(new_index);
		Self::new_session(new_index, false)
	}
	fn new_session_genesis(new_index: SessionIndex) -> Option<Vec<T::AccountId>> {
		log!(trace, "planning new session {} at genesis", new_index);
		CurrentPlannedSession::<T>::put(new_index);
		Self::new_session(new_index, true)
	}
	fn start_session(start_index: SessionIndex) {
		log!(trace, "starting session {}", start_index);
		Self::start_session(start_index)
	}
	fn end_session(end_index: SessionIndex) {
		log!(trace, "ending session {}", end_index);
		Self::end_session(end_index)
	}
}

impl<T: Config> historical::SessionManager<T::AccountId, Exposure<T::AccountId, BalanceOf<T>>>
	for Pallet<T>
{
	fn new_session(
		new_index: SessionIndex,
	) -> Option<Vec<(T::AccountId, Exposure<T::AccountId, BalanceOf<T>>)>> {
		<Self as pallet_session::SessionManager<_>>::new_session(new_index).map(|validators| {
			let current_era = Self::current_era()
				// Must be some as a new era has been created.
				.unwrap_or(0);

			validators
				.into_iter()
				.map(|v| {
					let exposure = Self::eras_stakers(current_era, &v);
					(v, exposure)
				})
				.collect()
		})
	}
	fn new_session_genesis(
		new_index: SessionIndex,
	) -> Option<Vec<(T::AccountId, Exposure<T::AccountId, BalanceOf<T>>)>> {
		<Self as pallet_session::SessionManager<_>>::new_session_genesis(new_index).map(
			|validators| {
				let current_era = Self::current_era()
					// Must be some as a new era has been created.
					.unwrap_or(0);

				validators
					.into_iter()
					.map(|v| {
						let exposure = Self::eras_stakers(current_era, &v);
						(v, exposure)
					})
					.collect()
			},
		)
	}
	fn start_session(start_index: SessionIndex) {
		<Self as pallet_session::SessionManager<_>>::start_session(start_index)
	}
	fn end_session(end_index: SessionIndex) {
		<Self as pallet_session::SessionManager<_>>::end_session(end_index)
	}
}

/// Add reward points to block authors:
/// * 20 points to the block producer for producing a (non-uncle) block in the relay chain,
/// * 2 points to the block producer for each reference to a previously unreferenced uncle, and
/// * 1 point to the producer of each referenced uncle block.
impl<T> pallet_authorship::EventHandler<T::AccountId, T::BlockNumber> for Pallet<T>
where
	T: Config + pallet_authorship::Config + pallet_session::Config,
{
	fn note_author(author: T::AccountId) {
		Self::reward_by_ids(vec![(author, 20)])
	}
	fn note_uncle(author: T::AccountId, _age: T::BlockNumber) {
		Self::reward_by_ids(vec![(<pallet_authorship::Pallet<T>>::author(), 2), (author, 1)])
	}
}

/// A `Convert` implementation that finds the stash of the given controller account,
/// if any.
pub struct StashOf<T>(sp_std::marker::PhantomData<T>);

impl<T: Config> Convert<T::AccountId, Option<T::AccountId>> for StashOf<T> {
	fn convert(controller: T::AccountId) -> Option<T::AccountId> {
		<Pallet<T>>::ledger(&controller).map(|l| l.stash)
	}
}

/// A typed conversion from stash account ID to the active exposure of nominators
/// on that account.
///
/// Active exposure is the exposure of the validator set currently validating, i.e. in
/// `active_era`. It can differ from the latest planned exposure in `current_era`.
pub struct ExposureOf<T>(sp_std::marker::PhantomData<T>);

impl<T: Config> Convert<T::AccountId, Option<Exposure<T::AccountId, BalanceOf<T>>>>
	for ExposureOf<T>
{
	fn convert(validator: T::AccountId) -> Option<Exposure<T::AccountId, BalanceOf<T>>> {
		<Pallet<T>>::active_era()
			.map(|active_era| <Pallet<T>>::eras_stakers(active_era.index, &validator))
	}
}

/// This is intended to be used with `FilterHistoricalOffences`.
impl<T: Config>
	OnOffenceHandler<T::AccountId, pallet_session::historical::IdentificationTuple<T>, Weight>
	for Pallet<T>
where
	T: pallet_session::Config<ValidatorId = <T as frame_system::Config>::AccountId>,
	T: pallet_session::historical::Config<
		FullIdentification = Exposure<<T as frame_system::Config>::AccountId, BalanceOf<T>>,
		FullIdentificationOf = ExposureOf<T>,
	>,
	T::SessionHandler: pallet_session::SessionHandler<<T as frame_system::Config>::AccountId>,
	T::SessionManager: pallet_session::SessionManager<<T as frame_system::Config>::AccountId>,
	T::ValidatorIdOf: Convert<
		<T as frame_system::Config>::AccountId,
		Option<<T as frame_system::Config>::AccountId>,
	>,
{
	fn on_offence(
		offenders: &[OffenceDetails<
			T::AccountId,
			pallet_session::historical::IdentificationTuple<T>,
		>],
		slash_fraction: &[Perbill],
		slash_session: SessionIndex,
	) -> Weight {
		let reward_proportion = SlashRewardFraction::<T>::get();
		let mut consumed_weight: Weight = 0;
		let mut add_db_reads_writes = |reads, writes| {
			consumed_weight += T::DbWeight::get().reads_writes(reads, writes);
		};

		let active_era = {
			let active_era = Self::active_era();
			add_db_reads_writes(1, 0);
			if active_era.is_none() {
				// This offence need not be re-submitted.
				return consumed_weight
			}
			active_era.expect("value checked not to be `None`; qed").index
		};
		let active_era_start_session_index = Self::eras_start_session_index(active_era)
			.unwrap_or_else(|| {
				frame_support::print("Error: start_session_index must be set for current_era");
				0
			});
		add_db_reads_writes(1, 0);

		let window_start = active_era.saturating_sub(T::BondingDuration::get());

		// Fast path for active-era report - most likely.
		// `slash_session` cannot be in a future active era. It must be in `active_era` or before.
		let slash_era = if slash_session >= active_era_start_session_index {
			active_era
		} else {
			let eras = BondedEras::<T>::get();
			add_db_reads_writes(1, 0);

			// Reverse because it's more likely to find reports from recent eras.
			match eras.iter().rev().filter(|&&(_, ref sesh)| sesh <= &slash_session).next() {
				Some(&(ref slash_era, _)) => *slash_era,
				// Before bonding period. defensive - should be filtered out.
				None => return consumed_weight,
			}
		};

		<Self as Store>::EarliestUnappliedSlash::mutate(|earliest| {
			if earliest.is_none() {
				*earliest = Some(active_era)
			}
		});
		add_db_reads_writes(1, 1);

		let slash_defer_duration = T::SlashDeferDuration::get();

		let invulnerables = Self::invulnerables();
		add_db_reads_writes(1, 0);

		for (details, slash_fraction) in offenders.iter().zip(slash_fraction) {
			let (stash, exposure) = &details.offender;

			// Skip if the validator is invulnerable.
			if invulnerables.contains(stash) {
				continue
			}

			let unapplied = slashing::compute_slash::<T>(slashing::SlashParams {
				stash,
				slash: *slash_fraction,
				exposure,
				slash_era,
				window_start,
				now: active_era,
				reward_proportion,
			});

			if let Some(mut unapplied) = unapplied {
				let nominators_len = unapplied.others.len() as u64;
				let reporters_len = details.reporters.len() as u64;

				{
					let upper_bound = 1 /* Validator/NominatorSlashInEra */ + 2 /* fetch_spans */;
					let rw = upper_bound + nominators_len * upper_bound;
					add_db_reads_writes(rw, rw);
				}
				unapplied.reporters = details.reporters.clone();
				if slash_defer_duration == 0 {
					// Apply right away.
					slashing::apply_slash::<T>(unapplied);
					{
						let slash_cost = (6, 5);
						let reward_cost = (2, 2);
						add_db_reads_writes(
							(1 + nominators_len) * slash_cost.0 + reward_cost.0 * reporters_len,
							(1 + nominators_len) * slash_cost.1 + reward_cost.1 * reporters_len,
						);
					}
				} else {
					// Defer to end of some `slash_defer_duration` from now.
					<Self as Store>::UnappliedSlashes::mutate(active_era, move |for_later| {
						for_later.push(unapplied)
					});
					add_db_reads_writes(1, 1);
				}
			} else {
				add_db_reads_writes(4 /* fetch_spans */, 5 /* kick_out_if_recent */)
			}
		}

		consumed_weight
	}
}

/// Filter historical offences out and only allow those from the bonding period.
pub struct FilterHistoricalOffences<T, R> {
	_inner: sp_std::marker::PhantomData<(T, R)>,
}

impl<T, Reporter, Offender, R, O> ReportOffence<Reporter, Offender, O>
	for FilterHistoricalOffences<Pallet<T>, R>
where
	T: Config,
	R: ReportOffence<Reporter, Offender, O>,
	O: Offence<Offender>,
{
	fn report_offence(reporters: Vec<Reporter>, offence: O) -> Result<(), OffenceError> {
		// Disallow any slashing from before the current bonding period.
		let offence_session = offence.session_index();
		let bonded_eras = BondedEras::<T>::get();

		if bonded_eras.first().filter(|(_, start)| offence_session >= *start).is_some() {
			R::report_offence(reporters, offence)
		} else {
			<Pallet<T>>::deposit_event(Event::<T>::OldSlashingReportDiscarded(offence_session));
			Ok(())
		}
	}

	fn is_known_offence(offenders: &[Offender], time_slot: &O::TimeSlot) -> bool {
		R::is_known_offence(offenders, time_slot)
	}
}

/// Check that list is sorted and has no duplicates.
fn is_sorted_and_unique(list: &[u32]) -> bool {
	list.windows(2).all(|w| w[0] < w[1])
}<|MERGE_RESOLUTION|>--- conflicted
+++ resolved
@@ -274,28 +274,16 @@
 #![recursion_limit = "128"]
 #![cfg_attr(not(feature = "std"), no_std)]
 
-<<<<<<< HEAD
 #[cfg(any(test, feature = "make-bags"))]
 pub mod mock;
 #[cfg(test)]
 mod tests;
-=======
-#[cfg(any(feature = "runtime-benchmarks", test))]
-pub mod benchmarking;
-#[cfg(test)]
-mod mock;
->>>>>>> 1d5abf01
 #[cfg(any(feature = "runtime-benchmarks", test))]
 pub mod testing_utils;
-#[cfg(test)]
-mod tests;
 
 pub mod inflation;
 pub mod slashing;
-<<<<<<< HEAD
 pub mod voter_bags;
-=======
->>>>>>> 1d5abf01
 pub mod weights;
 
 use codec::{Decode, Encode, HasCompact};
@@ -315,28 +303,19 @@
 pub use pallet::*;
 use pallet_session::historical;
 use sp_runtime::{
-<<<<<<< HEAD
 	DispatchError, Perbill, Percent, RuntimeDebug,
-=======
->>>>>>> 1d5abf01
 	curve::PiecewiseLinear,
 	traits::{
 		AtLeast32BitUnsigned, Bounded, CheckedSub, Convert, SaturatedConversion, Saturating,
 		StaticLookup, Zero,
 	},
-	DispatchError, Perbill, Percent, RuntimeDebug,
 };
 use sp_staking::{
 	offence::{Offence, OffenceDetails, OffenceError, OnOffenceHandler, ReportOffence},
 	SessionIndex,
 };
-<<<<<<< HEAD
-use frame_system::{ensure_signed, ensure_root, pallet_prelude::*, offchain::SendTransactionTypes};
-use frame_election_provider_support::{ElectionProvider, VoteWeight, Supports, data_provider};
 use voter_bags::{VoterList, VoterType};
-=======
 use sp_std::{collections::btree_map::BTreeMap, convert::From, prelude::*, result};
->>>>>>> 1d5abf01
 pub use weights::WeightInfo;
 
 const STAKING_ID: LockIdentifier = *b"staking ";
@@ -1438,7 +1417,6 @@
 					T::Lookup::unlookup(controller.clone()),
 					balance,
 					RewardDestination::Staked,
-<<<<<<< HEAD
 				) {
 					// TODO: later on, fix all the tests that trigger these warnings, and
 					// make these assertions. Genesis stakers should all be correct!
@@ -1467,19 +1445,6 @@
 						}
 					}
 					_ => ()
-=======
-				);
-				let _ = match status {
-					StakerStatus::Validator => <Pallet<T>>::validate(
-						T::Origin::from(Some(controller.clone()).into()),
-						Default::default(),
-					),
-					StakerStatus::Nominator(votes) => <Pallet<T>>::nominate(
-						T::Origin::from(Some(controller.clone()).into()),
-						votes.iter().map(|l| T::Lookup::unlookup(l.clone())).collect(),
-					),
-					_ => Ok(()),
->>>>>>> 1d5abf01
 				};
 			}
 
@@ -3281,13 +3246,6 @@
 		debug_assert!(<Nominators<T>>::iter().count() as u32 == CounterForNominators::<T>::get());
 		debug_assert!(<Validators<T>>::iter().count() as u32 == CounterForValidators::<T>::get());
 
-<<<<<<< HEAD
-=======
-		if maybe_max_len.map_or(false, |max_len| voter_count > max_len) {
-			return Err("Voter snapshot too big")
-		}
-
->>>>>>> 1d5abf01
 		let slashing_span_count = <SlashingSpans<T>>::iter().count();
 		let weight = T::WeightInfo::get_npos_voters(
 			nominator_count,
