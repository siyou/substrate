--- conflicted
+++ resolved
@@ -248,7 +248,7 @@
 
 			// update the voter list.
 			let _ = T::VoterList::on_update(&ledger.stash, to_vote(ledger.active))
-				.defensive_proof("any nominator should an entry in the voter list.");
+				.defensive_proof("any nominator should have an entry in the voter list.");
 
 			#[cfg(debug_assertions)]
 			Self::sanity_check_list_providers();
@@ -259,7 +259,7 @@
 			update_target_list(&ledger.stash);
 
 			let _ = T::VoterList::on_update(&ledger.stash, to_vote(ledger.active))
-				.defensive_proof("any validator should an entry in the voter list.");
+				.defensive_proof("any validator should have an entry in the voter list.");
 
 			#[cfg(debug_assertions)]
 			Self::sanity_check_list_providers();
@@ -739,13 +739,9 @@
 		let mut nominators_taken = 0u32;
 
 		let mut sorted_voters = T::VoterList::iter();
-<<<<<<< HEAD
-		while all_voters.len() < max_allowed_len && voters_seen < (2 * max_allowed_len as u32) {
-=======
 		while all_voters.len() < max_allowed_len &&
 			voters_seen < (NPOS_MAX_ITERATIONS_COEFFICIENT * max_allowed_len as u32)
 		{
->>>>>>> b311d039
 			let voter = match sorted_voters.next() {
 				Some(voter) => {
 					voters_seen.saturating_inc();
@@ -786,11 +782,7 @@
 				// or bug if it does.
 				log!(
 					warn,
-<<<<<<< HEAD
 					"invalid item in `VoterList`: {:?}, this nominator probably has too many nominations now",
-=======
-					"DEFENSIVE: invalid item in `VoterList`: {:?}, this nominator probably has too many nominations now",
->>>>>>> b311d039
 					voter
 				)
 			}
@@ -831,11 +823,7 @@
 	}
 
 	/// This function will add a nominator to the `Nominators` storage map,
-<<<<<<< HEAD
 	/// and [`Config::VoterList`].
-=======
-	/// and `VoterList`.
->>>>>>> b311d039
 	///
 	/// If the nominator already exists, their nominations will be updated.
 	///
@@ -849,15 +837,9 @@
 	) {
 		if !NominatorsHelper::<T>::contains_any(stash) {
 			// maybe update sorted list.
-<<<<<<< HEAD
 			let _ = T::VoterList::on_insert(stash.clone(), Self::weight_of(stash)).defensive();
-=======
-			let _ = T::VoterList::on_insert(who.clone(), Self::weight_of(who))
-				.defensive_unwrap_or_default();
->>>>>>> b311d039
-		}
-
-<<<<<<< HEAD
+		}
+
 		let incoming = nominations.targets.iter().filter(|x| !old.contains(x)).collect::<Vec<_>>();
 		let outgoing =
 			old.into_iter().filter(|x| !nominations.targets.contains(x)).collect::<Vec<_>>();
@@ -889,17 +871,6 @@
 
 	/// This function will remove a nominator from the `Nominators` storage map,
 	/// and [`Config::VoterList`].
-=======
-		debug_assert_eq!(
-			Nominators::<T>::count() + Validators::<T>::count(),
-			T::VoterList::count()
-		);
-		debug_assert_eq!(T::VoterList::sanity_check(), Ok(()));
-	}
-
-	/// This function will remove a nominator from the `Nominators` storage map,
-	/// and `VoterList`.
->>>>>>> b311d039
 	///
 	/// Returns true if `who` was removed from `Nominators`, otherwise false.
 	///
@@ -918,25 +889,13 @@
 			}
 			let _ = T::VoterList::on_remove(who).defensive();
 			Nominators::<T>::remove(who);
-<<<<<<< HEAD
-=======
-			T::VoterList::on_remove(who);
->>>>>>> b311d039
 			true
 		} else {
 			false
 		};
 
-<<<<<<< HEAD
 		#[cfg(debug_assertions)]
 		Self::sanity_check_list_providers();
-=======
-		debug_assert_eq!(T::VoterList::sanity_check(), Ok(()));
-		debug_assert_eq!(
-			Nominators::<T>::count() + Validators::<T>::count(),
-			T::VoterList::count()
-		);
->>>>>>> b311d039
 
 		outcome
 	}
@@ -951,34 +910,19 @@
 	pub fn do_add_validator(who: &T::AccountId, prefs: ValidatorPrefs) {
 		if !Validators::<T>::contains_key(who) {
 			// maybe update sorted list.
-<<<<<<< HEAD
 			let _ = T::VoterList::on_insert(who.clone(), Self::weight_of(who)).defensive();
 
-			if T::TargetList::contains(who) {
-				let _ =
-					T::TargetList::on_increase(who, Self::slashable_balance_of(who)).defensive();
+			let _ = if T::TargetList::contains(who) {
+				T::TargetList::on_increase(who, Self::slashable_balance_of(who)).defensive()
 			} else {
-				let _ = T::TargetList::on_insert(who.clone(), Self::slashable_balance_of(who))
-					.defensive();
-			}
-=======
-			let _ = T::VoterList::on_insert(who.clone(), Self::weight_of(who))
-				.defensive_unwrap_or_default();
->>>>>>> b311d039
+				T::TargetList::on_insert(who.clone(), Self::slashable_balance_of(who)).defensive()
+			};
 		}
 
 		Validators::<T>::insert(who, prefs);
 
-<<<<<<< HEAD
 		#[cfg(debug_assertions)]
 		Self::sanity_check_list_providers();
-=======
-		debug_assert_eq!(
-			Nominators::<T>::count() + Validators::<T>::count(),
-			T::VoterList::count()
-		);
-		debug_assert_eq!(T::VoterList::sanity_check(), Ok(()));
->>>>>>> b311d039
 	}
 
 	/// This function will remove a validator from the `Validators` storage map.
@@ -994,27 +938,15 @@
 	pub fn do_remove_validator(who: &T::AccountId) -> bool {
 		let outcome = if Validators::<T>::contains_key(who) {
 			Validators::<T>::remove(who);
-<<<<<<< HEAD
 			let _ = T::VoterList::on_remove(who).defensive();
 			let _ = T::TargetList::on_decrease(who, Self::slashable_balance_of(who)).defensive();
-=======
-			T::VoterList::on_remove(who);
->>>>>>> b311d039
 			true
 		} else {
 			false
 		};
 
-<<<<<<< HEAD
 		#[cfg(debug_assertions)]
 		Self::sanity_check_list_providers();
-=======
-		debug_assert_eq!(T::VoterList::sanity_check(), Ok(()));
-		debug_assert_eq!(
-			Nominators::<T>::count() + Validators::<T>::count(),
-			T::VoterList::count()
-		);
->>>>>>> b311d039
 
 		outcome
 	}
@@ -1046,7 +978,7 @@
 	pub(crate) fn sanity_check_approval_stakes() {
 		// additionally, if asked for the full check, we ensure that the TargetList is indeed
 		// composed of the approval stakes.
-		use crate::migrations::InjectValidatorsApprovalStakeIntoTargetList as TargetListMigration;
+		use crate::migrations::v10::InjectValidatorsApprovalStakeIntoTargetList as TargetListMigration;
 		let approval_stakes = TargetListMigration::<T>::build_approval_stakes();
 		approval_stakes.iter().for_each(|(v, a)| {
 			debug_assert_eq!(
