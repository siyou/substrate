--- conflicted
+++ resolved
@@ -1103,11 +1103,7 @@
 			ensure!(!targets.is_empty(), Error::<T>::EmptyTargets);
 			ensure!(targets.len() <= T::MaxNominations::get() as usize, Error::<T>::TooManyTargets);
 
-<<<<<<< HEAD
-			let old = Nominators::<T>::get(stash).map_or_else(Default::default, |x| x.targets);
-=======
 			let old = Nominators::<T>::get(stash).map_or_else(Vec::new, |x| x.targets.into_inner());
->>>>>>> 7ca67ee8
 
 			let targets = targets
 				.into_iter()
@@ -1123,10 +1119,7 @@
 				})
 				.collect::<result::Result<Vec<T::AccountId>, _>>()?
 				.try_into()
-				.expect("bound checked above; qed");
-
-			let targets =
-				targets.try_into().expect("length is checked; conversion cannot fail; qed");
+				.expect("length is checked; conversion cannot fail; qed");
 
 			let nominations = Nominations {
 				targets,
