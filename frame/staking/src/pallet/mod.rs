--- conflicted
+++ resolved
@@ -165,17 +165,11 @@
 
 		/// Something that can provide a sorted list of voters in a somewhat sorted way. The
 		/// original use case for this was designed with `pallet_bags_list::Pallet` in mind. If
-<<<<<<< HEAD
-		/// the bags-list is not desired, [`impls::UseNominatorsAndValidatorsMap`] is likely the
-		/// desired option.
-		type SortedListProvider: SortedListProvider<Self::AccountId>;
-=======
 		/// the bags-list is not desired, [`impls::UseNominatorsMap`] is likely the desired option.
 		type SortedListProvider: SortedListProvider<
 			Self::AccountId,
 			Score = frame_election_provider_support::VoteWeight,
 		>;
->>>>>>> b36030a6
 
 		/// The maximum number of `unlocking` chunks a [`StakingLedger`] can have. Effectively
 		/// determines how many unique eras a staker may be unbonding in.
