// This file is part of Substrate.

// Copyright (C) 2019-2022 Parity Technologies (UK) Ltd.
// SPDX-License-Identifier: GPL-3.0-or-later WITH Classpath-exception-2.0

// This program is free software: you can redistribute it and/or modify
// it under the terms of the GNU General Public License as published by
// the Free Software Foundation, either version 3 of the License, or
// (at your option) any later version.

// This program is distributed in the hope that it will be useful,
// but WITHOUT ANY WARRANTY; without even the implied warranty of
// MERCHANTABILITY or FITNESS FOR A PARTICULAR PURPOSE. See the
// GNU General Public License for more details.

// You should have received a copy of the GNU General Public License
// along with this program. If not, see <https://www.gnu.org/licenses/>.

//! Verification for BABE headers.
use super::{
	authorship::{calculate_primary_threshold, check_primary_threshold, secondary_slot_author},
	babe_err, find_pre_digest, BlockT, Session, Error,
};
use log::{debug, trace};
use sc_consensus_slots::CheckedHeader;
use sp_consensus_babe::{
	digests::{
		CompatibleDigestItem, PreDigest, PrimaryPreDigest, SecondaryPlainPreDigest,
		SecondaryVRFPreDigest,
	},
	make_transcript, AuthorityId, AuthorityPair, AuthoritySignature,
};
use sp_consensus_slots::Slot;
use sp_core::{ByteArray, Pair};
use sp_runtime::{traits::Header, DigestItem};

/// BABE verification parameters
pub(super) struct VerificationParams<'a, B: 'a + BlockT> {
	/// The header being verified.
	pub(super) header: B::Header,
	/// The pre-digest of the header being verified. this is optional - if prior
	/// verification code had to read it, it can be included here to avoid duplicate
	/// work.
	pub(super) pre_digest: Option<PreDigest>,
	/// The slot number of the current time.
	pub(super) slot_now: Slot,
	/// Session descriptor of the session this block _should_ be under, if it's valid.
	pub(super) session: &'a Session,
}

/// Check a header has been signed by the right key. If the slot is too far in
/// the future, an error will be returned. If successful, returns the pre-header
/// and the digest item containing the seal.
///
/// The seal must be the last digest.  Otherwise, the whole header is considered
/// unsigned.  This is required for security and must not be changed.
///
/// This digest item will always return `Some` when used with `as_babe_pre_digest`.
///
/// The given header can either be from a primary or secondary slot assignment,
/// with each having different validation logic.
pub(super) fn check_header<B: BlockT + Sized>(
	params: VerificationParams<B>,
) -> Result<CheckedHeader<B::Header, VerifiedHeaderInfo>, Error<B>> {
	let VerificationParams { mut header, pre_digest, slot_now, session } = params;

	let authorities = &session.authorities;
	let pre_digest = pre_digest.map(Ok).unwrap_or_else(|| find_pre_digest::<B>(&header))?;

	trace!(target: "babe", "Checking header");
	let seal = header
		.digest_mut()
		.pop()
		.ok_or_else(|| babe_err(Error::HeaderUnsealed(header.hash())))?;

	let sig = seal
		.as_babe_seal()
		.ok_or_else(|| babe_err(Error::HeaderBadSeal(header.hash())))?;

	// the pre-hash of the header doesn't include the seal
	// and that's what we sign
	let pre_hash = header.hash();

	if pre_digest.slot() > slot_now {
		header.digest_mut().push(seal);
		return Ok(CheckedHeader::Deferred(header, pre_digest.slot()))
	}

	let author = match authorities.get(pre_digest.authority_index() as usize) {
		Some(author) => author.0.clone(),
		None => return Err(babe_err(Error::SlotAuthorNotFound)),
	};

	match &pre_digest {
		PreDigest::Primary(primary) => {
			debug!(target: "babe",
				"Verifying primary block #{} at slot: {}",
				header.number(),
				primary.slot,
			);

<<<<<<< HEAD
			check_primary_header::<B>(pre_hash, primary, sig, &session, session.config.c)?;
=======
			check_primary_header::<B>(pre_hash, primary, sig, epoch, epoch.config.c)?;
>>>>>>> 4b791160
		},
		PreDigest::SecondaryPlain(secondary)
			if session.config.allowed_slots.is_secondary_plain_slots_allowed() =>
		{
			debug!(target: "babe",
				"Verifying secondary plain block #{} at slot: {}",
				header.number(),
				secondary.slot,
			);

<<<<<<< HEAD
			check_secondary_plain_header::<B>(pre_hash, secondary, sig, &session)?;
=======
			check_secondary_plain_header::<B>(pre_hash, secondary, sig, epoch)?;
>>>>>>> 4b791160
		},
		PreDigest::SecondaryVRF(secondary)
			if session.config.allowed_slots.is_secondary_vrf_slots_allowed() =>
		{
			debug!(target: "babe",
				"Verifying secondary VRF block #{} at slot: {}",
				header.number(),
				secondary.slot,
			);

<<<<<<< HEAD
			check_secondary_vrf_header::<B>(pre_hash, secondary, sig, &session)?;
=======
			check_secondary_vrf_header::<B>(pre_hash, secondary, sig, epoch)?;
>>>>>>> 4b791160
		},
		_ => return Err(babe_err(Error::SecondarySlotAssignmentsDisabled)),
	}

	let info = VerifiedHeaderInfo {
		pre_digest: CompatibleDigestItem::babe_pre_digest(pre_digest),
		seal,
		author,
	};
	Ok(CheckedHeader::Checked(header, info))
}

pub(super) struct VerifiedHeaderInfo {
	pub(super) pre_digest: DigestItem,
	pub(super) seal: DigestItem,
	pub(super) author: AuthorityId,
}

/// Check a primary slot proposal header. We validate that the given header is
/// properly signed by the expected authority, and that the contained VRF proof
/// is valid. Additionally, the weight of this block must increase compared to
/// its parent since it is a primary block.
fn check_primary_header<B: BlockT + Sized>(
	pre_hash: B::Hash,
	pre_digest: &PrimaryPreDigest,
	signature: AuthoritySignature,
	session: &Session,
	c: (u64, u64),
) -> Result<(), Error<B>> {
	let author = &session.authorities[pre_digest.authority_index as usize].0;

	if AuthorityPair::verify(&signature, pre_hash, author) {
		let (inout, _) = {
			let transcript = make_transcript(&session.randomness, pre_digest.slot, session.session_index);

			schnorrkel::PublicKey::from_bytes(author.as_slice())
				.and_then(|p| {
					p.vrf_verify(transcript, &pre_digest.vrf_output, &pre_digest.vrf_proof)
				})
				.map_err(|s| babe_err(Error::VRFVerificationFailed(s)))?
		};

		let threshold =
			calculate_primary_threshold(c, &session.authorities, pre_digest.authority_index as usize);

		if !check_primary_threshold(&inout, threshold) {
			return Err(babe_err(Error::VRFVerificationOfBlockFailed(author.clone(), threshold)))
		}

		Ok(())
	} else {
		Err(babe_err(Error::BadSignature(pre_hash)))
	}
}

/// Check a secondary slot proposal header. We validate that the given header is
/// properly signed by the expected authority, which we have a deterministic way
/// of computing. Additionally, the weight of this block must stay the same
/// compared to its parent since it is a secondary block.
fn check_secondary_plain_header<B: BlockT>(
	pre_hash: B::Hash,
	pre_digest: &SecondaryPlainPreDigest,
	signature: AuthoritySignature,
	session: &Session,
) -> Result<(), Error<B>> {
	// check the signature is valid under the expected authority and
	// chain state.
	let expected_author =
<<<<<<< HEAD
		secondary_slot_author(pre_digest.slot, &session.authorities, session.randomness)
			.ok_or_else(|| Error::NoSecondaryAuthorExpected)?;
=======
		secondary_slot_author(pre_digest.slot, &epoch.authorities, epoch.randomness)
			.ok_or(Error::NoSecondaryAuthorExpected)?;
>>>>>>> 4b791160

	let author = &session.authorities[pre_digest.authority_index as usize].0;

	if expected_author != author {
		return Err(Error::InvalidAuthor(expected_author.clone(), author.clone()))
	}

	if AuthorityPair::verify(&signature, pre_hash.as_ref(), author) {
		Ok(())
	} else {
		Err(Error::BadSignature(pre_hash))
	}
}

/// Check a secondary VRF slot proposal header.
fn check_secondary_vrf_header<B: BlockT>(
	pre_hash: B::Hash,
	pre_digest: &SecondaryVRFPreDigest,
	signature: AuthoritySignature,
	session: &Session,
) -> Result<(), Error<B>> {
	// check the signature is valid under the expected authority and
	// chain state.
	let expected_author =
<<<<<<< HEAD
		secondary_slot_author(pre_digest.slot, &session.authorities, session.randomness)
			.ok_or_else(|| Error::NoSecondaryAuthorExpected)?;
=======
		secondary_slot_author(pre_digest.slot, &epoch.authorities, epoch.randomness)
			.ok_or(Error::NoSecondaryAuthorExpected)?;
>>>>>>> 4b791160

	let author = &session.authorities[pre_digest.authority_index as usize].0;

	if expected_author != author {
		return Err(Error::InvalidAuthor(expected_author.clone(), author.clone()))
	}

	if AuthorityPair::verify(&signature, pre_hash.as_ref(), author) {
		let transcript = make_transcript(&session.randomness, pre_digest.slot, session.session_index);

		schnorrkel::PublicKey::from_bytes(author.as_slice())
			.and_then(|p| p.vrf_verify(transcript, &pre_digest.vrf_output, &pre_digest.vrf_proof))
			.map_err(|s| babe_err(Error::VRFVerificationFailed(s)))?;

		Ok(())
	} else {
		Err(Error::BadSignature(pre_hash))
	}
}<|MERGE_RESOLUTION|>--- conflicted
+++ resolved
@@ -99,11 +99,7 @@
 				primary.slot,
 			);
 
-<<<<<<< HEAD
-			check_primary_header::<B>(pre_hash, primary, sig, &session, session.config.c)?;
-=======
-			check_primary_header::<B>(pre_hash, primary, sig, epoch, epoch.config.c)?;
->>>>>>> 4b791160
+			check_primary_header::<B>(pre_hash, primary, sig, session, session.config.c)?;
 		},
 		PreDigest::SecondaryPlain(secondary)
 			if session.config.allowed_slots.is_secondary_plain_slots_allowed() =>
@@ -114,11 +110,7 @@
 				secondary.slot,
 			);
 
-<<<<<<< HEAD
-			check_secondary_plain_header::<B>(pre_hash, secondary, sig, &session)?;
-=======
-			check_secondary_plain_header::<B>(pre_hash, secondary, sig, epoch)?;
->>>>>>> 4b791160
+			check_secondary_plain_header::<B>(pre_hash, secondary, sig, session)?;
 		},
 		PreDigest::SecondaryVRF(secondary)
 			if session.config.allowed_slots.is_secondary_vrf_slots_allowed() =>
@@ -129,11 +121,7 @@
 				secondary.slot,
 			);
 
-<<<<<<< HEAD
-			check_secondary_vrf_header::<B>(pre_hash, secondary, sig, &session)?;
-=======
-			check_secondary_vrf_header::<B>(pre_hash, secondary, sig, epoch)?;
->>>>>>> 4b791160
+			check_secondary_vrf_header::<B>(pre_hash, secondary, sig, session)?;
 		},
 		_ => return Err(babe_err(Error::SecondarySlotAssignmentsDisabled)),
 	}
@@ -202,13 +190,8 @@
 	// check the signature is valid under the expected authority and
 	// chain state.
 	let expected_author =
-<<<<<<< HEAD
 		secondary_slot_author(pre_digest.slot, &session.authorities, session.randomness)
-			.ok_or_else(|| Error::NoSecondaryAuthorExpected)?;
-=======
-		secondary_slot_author(pre_digest.slot, &epoch.authorities, epoch.randomness)
 			.ok_or(Error::NoSecondaryAuthorExpected)?;
->>>>>>> 4b791160
 
 	let author = &session.authorities[pre_digest.authority_index as usize].0;
 
@@ -233,13 +216,8 @@
 	// check the signature is valid under the expected authority and
 	// chain state.
 	let expected_author =
-<<<<<<< HEAD
 		secondary_slot_author(pre_digest.slot, &session.authorities, session.randomness)
-			.ok_or_else(|| Error::NoSecondaryAuthorExpected)?;
-=======
-		secondary_slot_author(pre_digest.slot, &epoch.authorities, epoch.randomness)
 			.ok_or(Error::NoSecondaryAuthorExpected)?;
->>>>>>> 4b791160
 
 	let author = &session.authorities[pre_digest.authority_index as usize].0;
 
