// This file is part of Substrate.

// Copyright (C) 2018-2022 Parity Technologies (UK) Ltd.
// SPDX-License-Identifier: GPL-3.0-or-later WITH Classpath-exception-2.0

// This program is free software: you can redistribute it and/or modify
// it under the terms of the GNU General Public License as published by
// the Free Software Foundation, either version 3 of the License, or
// (at your option) any later version.

// This program is distributed in the hope that it will be useful,
// but WITHOUT ANY WARRANTY; without even the implied warranty of
// MERCHANTABILITY or FITNESS FOR A PARTICULAR PURPOSE. See the
// GNU General Public License for more details.

// You should have received a copy of the GNU General Public License
// along with this program. If not, see <https://www.gnu.org/licenses/>.

#![warn(unused_extern_crates)]

//! Service implementation. Specialized wrapper over substrate service.

use codec::Encode;
use frame_system_rpc_runtime_api::AccountNonceApi;
use futures::prelude::*;
use kitchensink_runtime::RuntimeApi;
use node_executor::ExecutorDispatch;
use node_primitives::Block;
use sc_client_api::{BlockBackend, ExecutorProvider};
use sc_consensus_babe::{self, SlotProportion};
use sc_executor::NativeElseWasmExecutor;
use sc_network::NetworkService;
use sc_network_common::{protocol::event::Event, service::NetworkEventStream};
use sc_service::{config::Configuration, error::Error as ServiceError, RpcHandlers, TaskManager};
use sc_telemetry::{Telemetry, TelemetryWorker};
use sp_api::ProvideRuntimeApi;
use sp_core::crypto::Pair;
use sp_runtime::{generic, traits::Block as BlockT, SaturatedConversion};
use std::sync::Arc;

/// The full client type definition.
pub type FullClient =
	sc_service::TFullClient<Block, RuntimeApi, NativeElseWasmExecutor<ExecutorDispatch>>;
type FullBackend = sc_service::TFullBackend<Block>;
type FullSelectChain = sc_consensus::LongestChain<FullBackend, Block>;
type FullGrandpaBlockImport =
	grandpa::GrandpaBlockImport<FullBackend, Block, FullClient, FullSelectChain>;

/// The transaction pool type defintion.
pub type TransactionPool = sc_transaction_pool::FullPool<Block, FullClient>;

/// Fetch the nonce of the given `account` from the chain state.
///
/// Note: Should only be used for tests.
pub fn fetch_nonce(client: &FullClient, account: sp_core::sr25519::Pair) -> u32 {
	let best_hash = client.chain_info().best_hash;
	client
		.runtime_api()
		.account_nonce(&generic::BlockId::Hash(best_hash), account.public().into())
		.expect("Fetching account nonce works; qed")
}

/// Create a transaction using the given `call`.
///
/// The transaction will be signed by `sender`. If `nonce` is `None` it will be fetched from the
/// state of the best block.
///
/// Note: Should only be used for tests.
pub fn create_extrinsic(
	client: &FullClient,
	sender: sp_core::sr25519::Pair,
	function: impl Into<kitchensink_runtime::Call>,
	nonce: Option<u32>,
) -> kitchensink_runtime::UncheckedExtrinsic {
	let function = function.into();
	let genesis_hash = client.block_hash(0).ok().flatten().expect("Genesis block exists; qed");
	let best_hash = client.chain_info().best_hash;
	let best_block = client.chain_info().best_number;
	let nonce = nonce.unwrap_or_else(|| fetch_nonce(client, sender.clone()));

	let period = kitchensink_runtime::BlockHashCount::get()
		.checked_next_power_of_two()
		.map(|c| c / 2)
		.unwrap_or(2) as u64;
	let tip = 0;
	let extra: kitchensink_runtime::SignedExtra = (
		frame_system::CheckNonZeroSender::<kitchensink_runtime::Runtime>::new(),
		frame_system::CheckSpecVersion::<kitchensink_runtime::Runtime>::new(),
		frame_system::CheckTxVersion::<kitchensink_runtime::Runtime>::new(),
		frame_system::CheckGenesis::<kitchensink_runtime::Runtime>::new(),
		frame_system::CheckEra::<kitchensink_runtime::Runtime>::from(generic::Era::mortal(
			period,
			best_block.saturated_into(),
		)),
		frame_system::CheckNonce::<kitchensink_runtime::Runtime>::from(nonce),
		frame_system::CheckWeight::<kitchensink_runtime::Runtime>::new(),
		pallet_asset_tx_payment::ChargeAssetTxPayment::<kitchensink_runtime::Runtime>::from(
			tip, None,
		),
	);

	let raw_payload = kitchensink_runtime::SignedPayload::from_raw(
		function.clone(),
		extra.clone(),
		(
			(),
			kitchensink_runtime::VERSION.spec_version,
			kitchensink_runtime::VERSION.transaction_version,
			genesis_hash,
			best_hash,
			(),
			(),
			(),
		),
	);
	let signature = raw_payload.using_encoded(|e| sender.sign(e));

	kitchensink_runtime::UncheckedExtrinsic::new_signed(
		function,
		sp_runtime::AccountId32::from(sender.public()).into(),
		kitchensink_runtime::Signature::Sr25519(signature),
		extra,
	)
}

/// Creates a new partial node.
pub fn new_partial(
	config: &Configuration,
) -> Result<
	sc_service::PartialComponents<
		FullClient,
		FullBackend,
		FullSelectChain,
		sc_consensus::DefaultImportQueue<Block, FullClient>,
		sc_transaction_pool::FullPool<Block, FullClient>,
		(
			impl Fn(
				node_rpc::DenyUnsafe,
				sc_rpc::SubscriptionTaskExecutor,
			) -> Result<jsonrpsee::RpcModule<()>, sc_service::Error>,
			(
				sc_consensus_babe::BabeBlockImport<Block, FullClient, FullGrandpaBlockImport>,
				grandpa::LinkHalf<Block, FullClient, FullSelectChain>,
				sc_consensus_babe::BabeLink<Block>,
			),
			grandpa::SharedVoterState,
			Option<Telemetry>,
		),
	>,
	ServiceError,
> {
	let telemetry = config
		.telemetry_endpoints
		.clone()
		.filter(|x| !x.is_empty())
		.map(|endpoints| -> Result<_, sc_telemetry::Error> {
			let worker = TelemetryWorker::new(16)?;
			let telemetry = worker.handle().new_telemetry(endpoints);
			Ok((worker, telemetry))
		})
		.transpose()?;

	let executor = NativeElseWasmExecutor::<ExecutorDispatch>::new(
		config.wasm_method,
		config.default_heap_pages,
		config.max_runtime_instances,
		config.runtime_cache_size,
	);

	let (client, backend, keystore_container, task_manager) =
		sc_service::new_full_parts::<Block, RuntimeApi, _>(
			config,
			telemetry.as_ref().map(|(_, telemetry)| telemetry.handle()),
			executor,
		)?;
	let client = Arc::new(client);

	let telemetry = telemetry.map(|(worker, telemetry)| {
		task_manager.spawn_handle().spawn("telemetry", None, worker.run());
		telemetry
	});

	let select_chain = sc_consensus::LongestChain::new(backend.clone());

	let transaction_pool = sc_transaction_pool::BasicPool::new_full(
		config.transaction_pool.clone(),
		config.role.is_authority().into(),
		config.prometheus_registry(),
		task_manager.spawn_essential_handle(),
		client.clone(),
	);

	let (grandpa_block_import, grandpa_link) = grandpa::block_import(
		client.clone(),
		&(client.clone() as Arc<_>),
		select_chain.clone(),
		telemetry.as_ref().map(|x| x.handle()),
	)?;
	let justification_import = grandpa_block_import.clone();

	let (block_import, babe_link) = sc_consensus_babe::block_import(
		sc_consensus_babe::configuration(&*client)?,
		grandpa_block_import,
		client.clone(),
	)?;

	let slot_duration = babe_link.config().slot_duration();
	let import_queue = sc_consensus_babe::import_queue(
		babe_link.clone(),
		block_import.clone(),
		Some(Box::new(justification_import)),
		client.clone(),
		select_chain.clone(),
		move |_, ()| async move {
			let timestamp = sp_timestamp::InherentDataProvider::from_system_time();

			let slot =
				sp_consensus_babe::inherents::InherentDataProvider::from_timestamp_and_slot_duration(
					*timestamp,
					slot_duration,
				);

			let uncles =
				sp_authorship::InherentDataProvider::<<Block as BlockT>::Header>::check_inherents();

			Ok((timestamp, slot, uncles))
		},
		&task_manager.spawn_essential_handle(),
		config.prometheus_registry(),
		sp_consensus::CanAuthorWithNativeVersion::new(client.executor().clone()),
		telemetry.as_ref().map(|x| x.handle()),
	)?;

	let import_setup = (block_import, grandpa_link, babe_link);

	let (rpc_extensions_builder, rpc_setup) = {
		let (_, grandpa_link, babe_link) = &import_setup;

		let justification_stream = grandpa_link.justification_stream();
		let shared_authority_set = grandpa_link.shared_authority_set().clone();
		let shared_voter_state = grandpa::SharedVoterState::empty();
		let shared_voter_state2 = shared_voter_state.clone();

		let finality_proof_provider = grandpa::FinalityProofProvider::new_for_service(
			backend.clone(),
			Some(shared_authority_set.clone()),
		);

		let babe_config = babe_link.config().clone();
		let shared_session_changes = babe_link.session_changes().clone();

		let client = client.clone();
		let pool = transaction_pool.clone();
		let select_chain = select_chain.clone();
		let keystore = keystore_container.sync_keystore();
		let chain_spec = config.chain_spec.cloned_box();

		let rpc_backend = backend.clone();
		let rpc_extensions_builder = move |deny_unsafe, subscription_executor| {
			let deps = node_rpc::FullDeps {
				client: client.clone(),
				pool: pool.clone(),
				select_chain: select_chain.clone(),
				chain_spec: chain_spec.cloned_box(),
				deny_unsafe,
				babe: node_rpc::BabeDeps {
					babe_config: babe_config.clone(),
					shared_session_changes: shared_session_changes.clone(),
					keystore: keystore.clone(),
				},
				grandpa: node_rpc::GrandpaDeps {
					shared_voter_state: shared_voter_state.clone(),
					shared_authority_set: shared_authority_set.clone(),
					justification_stream: justification_stream.clone(),
					subscription_executor,
					finality_provider: finality_proof_provider.clone(),
				},
			};

			node_rpc::create_full(deps, rpc_backend.clone()).map_err(Into::into)
		};

		(rpc_extensions_builder, shared_voter_state2)
	};

	Ok(sc_service::PartialComponents {
		client,
		backend,
		task_manager,
		keystore_container,
		select_chain,
		import_queue,
		transaction_pool,
		other: (rpc_extensions_builder, import_setup, rpc_setup, telemetry),
	})
}

/// Result of [`new_full_base`].
pub struct NewFullBase {
	/// The task manager of the node.
	pub task_manager: TaskManager,
	/// The client instance of the node.
	pub client: Arc<FullClient>,
	/// The networking service of the node.
	pub network: Arc<NetworkService<Block, <Block as BlockT>::Hash>>,
	/// The transaction pool of the node.
	pub transaction_pool: Arc<TransactionPool>,
	/// The rpc handlers of the node.
	pub rpc_handlers: RpcHandlers,
}

/// Creates a full service from the configuration.
pub fn new_full_base(
	mut config: Configuration,
	disable_hardware_benchmarks: bool,
	with_startup_data: impl FnOnce(
		&sc_consensus_babe::BabeBlockImport<Block, FullClient, FullGrandpaBlockImport>,
		&sc_consensus_babe::BabeLink<Block>,
	),
) -> Result<NewFullBase, ServiceError> {
	let hwbench = if !disable_hardware_benchmarks {
		config.database.path().map(|database_path| {
			let _ = std::fs::create_dir_all(&database_path);
			sc_sysinfo::gather_hwbench(Some(database_path))
		})
	} else {
		None
	};

	let sc_service::PartialComponents {
		client,
		backend,
		mut task_manager,
		import_queue,
		keystore_container,
		select_chain,
		transaction_pool,
		other: (rpc_builder, import_setup, rpc_setup, mut telemetry),
	} = new_partial(&config)?;

	let shared_voter_state = rpc_setup;
	let auth_disc_publish_non_global_ips = config.network.allow_non_globals_in_dht;
	let grandpa_protocol_name = grandpa::protocol_standard_name(
		&client.block_hash(0).ok().flatten().expect("Genesis block exists; qed"),
		&config.chain_spec,
	);

	config
		.network
		.extra_sets
		.push(grandpa::grandpa_peers_set_config(grandpa_protocol_name.clone()));
	let warp_sync = Arc::new(grandpa::warp_proof::NetworkProvider::new(
		backend.clone(),
		import_setup.1.shared_authority_set().clone(),
		Vec::default(),
	));

	let (network, system_rpc_tx, network_starter) =
		sc_service::build_network(sc_service::BuildNetworkParams {
			config: &config,
			client: client.clone(),
			transaction_pool: transaction_pool.clone(),
			spawn_handle: task_manager.spawn_handle(),
			import_queue,
			block_announce_validator_builder: None,
			warp_sync: Some(warp_sync),
		})?;

	if config.offchain_worker.enabled {
		sc_service::build_offchain_workers(
			&config,
			task_manager.spawn_handle(),
			client.clone(),
			network.clone(),
		);
	}

	let role = config.role.clone();
	let force_authoring = config.force_authoring;
	let backoff_authoring_blocks =
		Some(sc_consensus_slots::BackoffAuthoringOnFinalizedHeadLagging::default());
	let name = config.network.node_name.clone();
	let enable_grandpa = !config.disable_grandpa;
	let prometheus_registry = config.prometheus_registry().cloned();

	let rpc_handlers = sc_service::spawn_tasks(sc_service::SpawnTasksParams {
		config,
		backend,
		client: client.clone(),
		keystore: keystore_container.sync_keystore(),
		network: network.clone(),
		rpc_builder: Box::new(rpc_builder),
		transaction_pool: transaction_pool.clone(),
		task_manager: &mut task_manager,
		system_rpc_tx,
		telemetry: telemetry.as_mut(),
	})?;

	if let Some(hwbench) = hwbench {
		sc_sysinfo::print_hwbench(&hwbench);

		if let Some(ref mut telemetry) = telemetry {
			let telemetry_handle = telemetry.handle();
			task_manager.spawn_handle().spawn(
				"telemetry_hwbench",
				None,
				sc_sysinfo::initialize_hwbench_telemetry(telemetry_handle, hwbench),
			);
		}
	}

	let (block_import, grandpa_link, babe_link) = import_setup;

	(with_startup_data)(&block_import, &babe_link);

	if let sc_service::config::Role::Authority { .. } = &role {
		let proposer = sc_basic_authorship::ProposerFactory::new(
			task_manager.spawn_handle(),
			client.clone(),
			transaction_pool.clone(),
			prometheus_registry.as_ref(),
			telemetry.as_ref().map(|x| x.handle()),
		);

		let can_author_with =
			sp_consensus::CanAuthorWithNativeVersion::new(client.executor().clone());

		let client_clone = client.clone();
		let slot_duration = babe_link.config().slot_duration();
		let babe_config = sc_consensus_babe::BabeParams {
			keystore: keystore_container.sync_keystore(),
			client: client.clone(),
			select_chain,
			env: proposer,
			block_import,
			sync_oracle: network.clone(),
			justification_sync_link: network.clone(),
			create_inherent_data_providers: move |parent, ()| {
				let client_clone = client_clone.clone();
				async move {
					let uncles = sc_consensus_uncles::create_uncles_inherent_data_provider(
						&*client_clone,
						parent,
					)?;

					let timestamp = sp_timestamp::InherentDataProvider::from_system_time();

					let slot =
						sp_consensus_babe::inherents::InherentDataProvider::from_timestamp_and_slot_duration(
							*timestamp,
							slot_duration,
						);

					let storage_proof =
						sp_transaction_storage_proof::registration::new_data_provider(
							&*client_clone,
							&parent,
						)?;

					Ok((timestamp, slot, uncles, storage_proof))
				}
			},
			force_authoring,
			backoff_authoring_blocks,
			babe_link,
			can_author_with,
			block_proposal_slot_portion: SlotProportion::new(0.5),
			max_block_proposal_slot_portion: None,
			telemetry: telemetry.as_ref().map(|x| x.handle()),
		};

		let babe = sc_consensus_babe::start_babe(babe_config)?;
		task_manager.spawn_essential_handle().spawn_blocking(
			"babe-proposer",
			Some("block-authoring"),
			babe,
		);
	}

	// Spawn authority discovery module.
	if role.is_authority() {
		let authority_discovery_role =
			sc_authority_discovery::Role::PublishAndDiscover(keystore_container.keystore());
		let dht_event_stream =
			network.event_stream("authority-discovery").filter_map(|e| async move {
				match e {
					Event::Dht(e) => Some(e),
					_ => None,
				}
			});
		let (authority_discovery_worker, _service) =
			sc_authority_discovery::new_worker_and_service_with_config(
				sc_authority_discovery::WorkerConfig {
					publish_non_global_ips: auth_disc_publish_non_global_ips,
					..Default::default()
				},
				client.clone(),
				network.clone(),
				Box::pin(dht_event_stream),
				authority_discovery_role,
				prometheus_registry.clone(),
			);

		task_manager.spawn_handle().spawn(
			"authority-discovery-worker",
			Some("networking"),
			authority_discovery_worker.run(),
		);
	}

	// if the node isn't actively participating in consensus then it doesn't
	// need a keystore, regardless of which protocol we use below.
	let keystore =
		if role.is_authority() { Some(keystore_container.sync_keystore()) } else { None };

	let config = grandpa::Config {
		// FIXME #1578 make this available through chainspec
		gossip_duration: std::time::Duration::from_millis(333),
		justification_period: 512,
		name: Some(name),
		observer_enabled: false,
		keystore,
		local_role: role,
		telemetry: telemetry.as_ref().map(|x| x.handle()),
		protocol_name: grandpa_protocol_name,
	};

	if enable_grandpa {
		// start the full GRANDPA voter
		// NOTE: non-authorities could run the GRANDPA observer protocol, but at
		// this point the full voter should provide better guarantees of block
		// and vote data availability than the observer. The observer has not
		// been tested extensively yet and having most nodes in a network run it
		// could lead to finality stalls.
		let grandpa_config = grandpa::GrandpaParams {
			config,
			link: grandpa_link,
			network: network.clone(),
			telemetry: telemetry.as_ref().map(|x| x.handle()),
			voting_rule: grandpa::VotingRulesBuilder::default().build(),
			prometheus_registry,
			shared_voter_state,
		};

		// the GRANDPA voter task is considered infallible, i.e.
		// if it fails we take down the service with it.
		task_manager.spawn_essential_handle().spawn_blocking(
			"grandpa-voter",
			None,
			grandpa::run_grandpa_voter(grandpa_config)?,
		);
	}

	network_starter.start_network();
	Ok(NewFullBase { task_manager, client, network, transaction_pool, rpc_handlers })
}

/// Builds a new service for a full client.
pub fn new_full(
	config: Configuration,
	disable_hardware_benchmarks: bool,
) -> Result<TaskManager, ServiceError> {
	new_full_base(config, disable_hardware_benchmarks, |_, _| ())
		.map(|NewFullBase { task_manager, .. }| task_manager)
}

#[cfg(test)]
mod tests {
	use crate::service::{new_full_base, NewFullBase};
	use codec::Encode;
	use kitchensink_runtime::{
		constants::{currency::CENTS, time::SLOT_DURATION},
		Address, BalancesCall, Call, UncheckedExtrinsic,
	};
	use node_primitives::{Block, DigestItem, Signature};
	use sc_client_api::BlockBackend;
	use sc_consensus::{BlockImport, BlockImportParams, ForkChoiceStrategy};
	use sc_consensus_babe::{BabeIntermediate, CompatibleDigestItem, INTERMEDIATE_KEY};
	use sc_consensus_sessions::descendent_query;
	use sc_keystore::LocalKeystore;
	use sc_service_test::TestNetNode;
	use sc_transaction_pool_api::{ChainEvent, MaintainedTransactionPool};
	use sp_consensus::{BlockOrigin, Environment, Proposer};
	use sp_core::{crypto::Pair as CryptoPair, Public};
	use sp_inherents::InherentDataProvider;
	use sp_keyring::AccountKeyring;
	use sp_keystore::{SyncCryptoStore, SyncCryptoStorePtr};
	use sp_runtime::{
		generic::{BlockId, Digest, Era, SignedPayload},
		key_types::BABE,
		traits::{Block as BlockT, Header as HeaderT, IdentifyAccount, Verify},
		RuntimeAppPublic,
	};
	use sp_timestamp;
	use std::{borrow::Cow, sync::Arc};

	type AccountPublic = <Signature as Verify>::Signer;

	#[test]
	// It is "ignored", but the node-cli ignored tests are running on the CI.
	// This can be run locally with `cargo test --release -p node-cli test_sync -- --ignored`.
	#[ignore]
	fn test_sync() {
		sp_tracing::try_init_simple();

		let keystore_path = tempfile::tempdir().expect("Creates keystore path");
		let keystore: SyncCryptoStorePtr =
			Arc::new(LocalKeystore::open(keystore_path.path(), None).expect("Creates keystore"));
		let alice: sp_consensus_babe::AuthorityId =
			SyncCryptoStore::sr25519_generate_new(&*keystore, BABE, Some("//Alice"))
				.expect("Creates authority pair")
				.into();

		let chain_spec = crate::chain_spec::tests::integration_test_config_with_single_authority();

		// For the block factory
		let mut slot = 1u64;

		// For the extrinsics factory
		let bob = Arc::new(AccountKeyring::Bob.pair());
		let charlie = Arc::new(AccountKeyring::Charlie.pair());
		let mut index = 0;

		sc_service_test::sync(
			chain_spec,
			|config| {
				let mut setup_handles = None;
				let NewFullBase { task_manager, client, network, transaction_pool, .. } =
					new_full_base(
						config,
						false,
						|block_import: &sc_consensus_babe::BabeBlockImport<Block, _, _>,
						 babe_link: &sc_consensus_babe::BabeLink<Block>| {
							setup_handles = Some((block_import.clone(), babe_link.clone()));
						},
					)?;

				let node = sc_service_test::TestNetComponents::new(
					task_manager,
					client,
					network,
					transaction_pool,
				);
				Ok((node, setup_handles.unwrap()))
			},
			|service, &mut (ref mut block_import, ref babe_link)| {
				let parent_id = BlockId::number(service.client().chain_info().best_number);
				let parent_header = service.client().header(&parent_id).unwrap().unwrap();
				let parent_hash = parent_header.hash();
				let parent_number = *parent_header.number();

				futures::executor::block_on(service.transaction_pool().maintain(
					ChainEvent::NewBestBlock { hash: parent_header.hash(), tree_route: None },
				));

				let mut proposer_factory = sc_basic_authorship::ProposerFactory::new(
					service.spawn_handle(),
					service.client(),
					service.transaction_pool(),
					None,
					None,
				);

				let mut digest = Digest::default();

				// even though there's only one authority some slots might be empty,
				// so we must keep trying the next slots until we can claim one.
				let (babe_pre_digest, session_descriptor) = loop {
					let session_descriptor = babe_link
						.session_changes()
						.shared_data()
						.session_descriptor_for_child_of(
							descendent_query(&*service.client()),
							&parent_hash,
							parent_number,
							slot.into(),
						)
						.unwrap()
						.unwrap();

					let session = babe_link
						.session_changes()
						.shared_data()
<<<<<<< HEAD
						.session_data(&session_descriptor, |slot| {
							sc_consensus_babe::Session::genesis(
								babe_link.config().genesis_config(),
								slot,
							)
=======
						.epoch_data(&epoch_descriptor, |slot| {
							sc_consensus_babe::Epoch::genesis(babe_link.config(), slot)
>>>>>>> e24e9ad5
						})
						.unwrap();

					if let Some(babe_pre_digest) =
						sc_consensus_babe::authorship::claim_slot(slot.into(), &session, &keystore)
							.map(|(digest, _)| digest)
					{
						break (babe_pre_digest, session_descriptor)
					}

					slot += 1;
				};

				let inherent_data = (
					sp_timestamp::InherentDataProvider::new(
						std::time::Duration::from_millis(SLOT_DURATION * slot).into(),
					),
					sp_consensus_babe::inherents::InherentDataProvider::new(slot.into()),
				)
					.create_inherent_data()
					.expect("Creates inherent data");

				digest.push(<DigestItem as CompatibleDigestItem>::babe_pre_digest(babe_pre_digest));

				let new_block = futures::executor::block_on(async move {
					let proposer = proposer_factory.init(&parent_header).await;
					proposer
						.unwrap()
						.propose(inherent_data, digest, std::time::Duration::from_secs(1), None)
						.await
				})
				.expect("Error making test block")
				.block;

				let (new_header, new_body) = new_block.deconstruct();
				let pre_hash = new_header.hash();
				// sign the pre-sealed hash of the block and then
				// add it to a digest item.
				let to_sign = pre_hash.encode();
				let signature = SyncCryptoStore::sign_with(
					&*keystore,
					sp_consensus_babe::AuthorityId::ID,
					&alice.to_public_crypto_pair(),
					&to_sign,
				)
				.unwrap()
				.unwrap()
				.try_into()
				.unwrap();
				let item = <DigestItem as CompatibleDigestItem>::babe_seal(signature);
				slot += 1;

				let mut params = BlockImportParams::new(BlockOrigin::File, new_header);
				params.post_digests.push(item);
				params.body = Some(new_body);
				params.intermediates.insert(
					Cow::from(INTERMEDIATE_KEY),
					Box::new(BabeIntermediate::<Block> { session_descriptor }) as Box<_>,
				);
				params.fork_choice = Some(ForkChoiceStrategy::LongestChain);

				futures::executor::block_on(block_import.import_block(params, Default::default()))
					.expect("error importing test block");
			},
			|service, _| {
				let amount = 5 * CENTS;
				let to: Address = AccountPublic::from(bob.public()).into_account().into();
				let from: Address = AccountPublic::from(charlie.public()).into_account().into();
				let genesis_hash = service.client().block_hash(0).unwrap().unwrap();
				let best_block_id = BlockId::number(service.client().chain_info().best_number);
				let (spec_version, transaction_version) = {
					let version = service.client().runtime_version_at(&best_block_id).unwrap();
					(version.spec_version, version.transaction_version)
				};
				let signer = charlie.clone();

				let function =
					Call::Balances(BalancesCall::transfer { dest: to.into(), value: amount });

				let check_non_zero_sender = frame_system::CheckNonZeroSender::new();
				let check_spec_version = frame_system::CheckSpecVersion::new();
				let check_tx_version = frame_system::CheckTxVersion::new();
				let check_genesis = frame_system::CheckGenesis::new();
				let check_era = frame_system::CheckEra::from(Era::Immortal);
				let check_nonce = frame_system::CheckNonce::from(index);
				let check_weight = frame_system::CheckWeight::new();
				let tx_payment = pallet_asset_tx_payment::ChargeAssetTxPayment::from(0, None);
				let extra = (
					check_non_zero_sender,
					check_spec_version,
					check_tx_version,
					check_genesis,
					check_era,
					check_nonce,
					check_weight,
					tx_payment,
				);
				let raw_payload = SignedPayload::from_raw(
					function,
					extra,
					((), spec_version, transaction_version, genesis_hash, genesis_hash, (), (), ()),
				);
				let signature = raw_payload.using_encoded(|payload| signer.sign(payload));
				let (function, extra, _) = raw_payload.deconstruct();
				index += 1;
				UncheckedExtrinsic::new_signed(function, from.into(), signature.into(), extra)
					.into()
			},
		);
	}

	#[test]
	#[ignore]
	fn test_consensus() {
		sp_tracing::try_init_simple();

		sc_service_test::consensus(
			crate::chain_spec::tests::integration_test_config_with_two_authorities(),
			|config| {
				let NewFullBase { task_manager, client, network, transaction_pool, .. } =
					new_full_base(config, false, |_, _| ())?;
				Ok(sc_service_test::TestNetComponents::new(
					task_manager,
					client,
					network,
					transaction_pool,
				))
			},
			vec!["//Alice".into(), "//Bob".into()],
		)
	}
}<|MERGE_RESOLUTION|>--- conflicted
+++ resolved
@@ -681,16 +681,8 @@
 					let session = babe_link
 						.session_changes()
 						.shared_data()
-<<<<<<< HEAD
 						.session_data(&session_descriptor, |slot| {
-							sc_consensus_babe::Session::genesis(
-								babe_link.config().genesis_config(),
-								slot,
-							)
-=======
-						.epoch_data(&epoch_descriptor, |slot| {
-							sc_consensus_babe::Epoch::genesis(babe_link.config(), slot)
->>>>>>> e24e9ad5
+							sc_consensus_babe::Session::genesis(babe_link.config(), slot)
 						})
 						.unwrap();
 
