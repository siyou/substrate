--- conflicted
+++ resolved
@@ -343,11 +343,7 @@
 		sudo: SudoConfig { key: Some(root_key) },
 		babe: BabeConfig {
 			authorities: vec![],
-<<<<<<< HEAD
-			session_config: Some(node_runtime::BABE_GENESIS_SESSION_CONFIG),
-=======
-			epoch_config: Some(kitchensink_runtime::BABE_GENESIS_EPOCH_CONFIG),
->>>>>>> 4b791160
+			session_config: Some(kitchensink_runtime::BABE_GENESIS_SESSION_CONFIG),
 		},
 		im_online: ImOnlineConfig { keys: vec![] },
 		authority_discovery: AuthorityDiscoveryConfig { keys: vec![] },
