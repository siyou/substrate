[package]
name = "sp-api"
version = "4.0.0-dev"
authors = ["Parity Technologies <admin@parity.io>"]
edition = "2021"
license = "Apache-2.0"
homepage = "https://substrate.io"
repository = "https://github.com/paritytech/substrate/"
description = "Substrate runtime api primitives"
readme = "README.md"

[package.metadata.docs.rs]
targets = ["x86_64-unknown-linux-gnu"]

[dependencies]
codec = { package = "parity-scale-codec", version = "3.0.0", default-features = false }
sp-api-proc-macro = { version = "4.0.0-dev", path = "proc-macro" }
sp-core = { version = "6.0.0", default-features = false, path = "../core" }
sp-std = { version = "4.0.0", default-features = false, path = "../std" }
sp-runtime = { version = "6.0.0", default-features = false, path = "../runtime" }
sp-version = { version = "5.0.0", default-features = false, path = "../version" }
<<<<<<< HEAD
sp-state-machine = { version = "0.12.0", default-features = false, optional = true, path = "../state-machine" }
=======
sp-state-machine = { version = "0.12.0", optional = true, path = "../state-machine" }
sp-trie = { version = "6.0.0", optional = true, path = "../trie" }
>>>>>>> 04785355
hash-db = { version = "0.15.2", optional = true }
thiserror = { version = "1.0.30", optional = true }

log = { version = "0.4.17", default-features = false }

[dev-dependencies]
sp-test-primitives = { version = "2.0.0", path = "../test-primitives" }

[features]
default = ["std"]
std = [
	"codec/std",
	"sp-core/std",
	"sp-std/std",
	"sp-runtime/std",
<<<<<<< HEAD
	"sp-state-machine/std",
=======
	"sp-state-machine",
	"sp-trie",
>>>>>>> 04785355
	"sp-version/std",
	"hash-db",
	"thiserror",
	"log/std",
]
# Special feature to disable logging completly.
#
# By default `sp-api` initializes the `RuntimeLogger` for each runtime api function. However,
# logging functionality increases the code size. It is recommended to enable this feature when
# building a runtime for registering it on chain.
#
# This sets the max logging level to `off` for `log`.
disable-logging = ["log/max_level_off"]<|MERGE_RESOLUTION|>--- conflicted
+++ resolved
@@ -19,12 +19,8 @@
 sp-std = { version = "4.0.0", default-features = false, path = "../std" }
 sp-runtime = { version = "6.0.0", default-features = false, path = "../runtime" }
 sp-version = { version = "5.0.0", default-features = false, path = "../version" }
-<<<<<<< HEAD
 sp-state-machine = { version = "0.12.0", default-features = false, optional = true, path = "../state-machine" }
-=======
-sp-state-machine = { version = "0.12.0", optional = true, path = "../state-machine" }
-sp-trie = { version = "6.0.0", optional = true, path = "../trie" }
->>>>>>> 04785355
+sp-trie = { version = "6.0.0", default-features = false, optional = true, path = "../trie" }
 hash-db = { version = "0.15.2", optional = true }
 thiserror = { version = "1.0.30", optional = true }
 
@@ -40,12 +36,8 @@
 	"sp-core/std",
 	"sp-std/std",
 	"sp-runtime/std",
-<<<<<<< HEAD
 	"sp-state-machine/std",
-=======
-	"sp-state-machine",
-	"sp-trie",
->>>>>>> 04785355
+	"sp-trie/std",
 	"sp-version/std",
 	"hash-db",
 	"thiserror",
