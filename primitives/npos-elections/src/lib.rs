// This file is part of Substrate.

// Copyright (C) 2019-2021 Parity Technologies (UK) Ltd. SPDX-License-Identifier: Apache-2.0

// Licensed under the Apache License, Version 2.0 (the "License"); you may not use this file except
// in compliance with the License. You may obtain a copy of the License at
//
//  http://www.apache.org/licenses/LICENSE-2.0
//
// Unless required by applicable law or agreed to in writing, software distributed under the License
// is distributed on an "AS IS" BASIS, WITHOUT WARRANTIES OR CONDITIONS OF ANY KIND, either express
// or implied. See the License for the specific language governing permissions and limitations under
// the License.

//! A set of election algorithms to be used with a substrate runtime, typically within the staking
//! sub-system. Notable implementation include:
//!
//! - [`seq_phragmen`]: Implements the Phragmén Sequential Method. An un-ranked, relatively fast
//!   election method that ensures PJR, but does not provide a constant factor approximation of the
//!   maximin problem.
<<<<<<< HEAD
//! - [`phragmms`](phragmms::phragmms): Implements a hybrid approach inspired by Phragmén which is executed faster but
//!   it can achieve a constant factor approximation of the maximin problem, similar to that of the
//!   MMS algorithm.
//! - [`balance`](balancing::balance): Implements the star balancing algorithm. This iterative process can push
//!   a solution toward being more `balances`, which in turn can increase its score.
=======
//! - [`phragmms()`]: Implements a hybrid approach inspired by Phragmén which is executed faster but
//!   it can achieve a constant factor approximation of the maximin problem, similar to that of the
//!   MMS algorithm.
//! - [`balance`]: Implements the star balancing algorithm. This iterative process can push a
//!   solution toward being more `balances`, which in turn can increase its score.
>>>>>>> 75a2d29e
//!
//! ### Terminology
//!
//! This crate uses context-independent words, not to be confused with staking. This is because the
//! election algorithms of this crate, while designed for staking, can be used in other contexts as
//! well.
//!
//! `Voter`: The entity casting some votes to a number of `Targets`. This is the same as `Nominator`
//! in the context of staking. `Target`: The entities eligible to be voted upon. This is the same as
//! `Validator` in the context of staking. `Edge`: A mapping from a `Voter` to a `Target`.
//!
//! The goal of an election algorithm is to provide an `ElectionResult`. A data composed of:
//! - `winners`: A flat list of identifiers belonging to those who have won the election, usually
//!   ordered in some meaningful way. They are zipped with their total backing stake.
//! - `assignment`: A mapping from each voter to their winner-only targets, zipped with a ration
//!   denoting the amount of support given to that particular target.
//!
//! ```rust
//! # use sp_npos_elections::*;
//! # use sp_runtime::Perbill;
//! // the winners.
//! let winners = vec![(1, 100), (2, 50)];
//! let assignments = vec![
//!     // A voter, giving equal backing to both 1 and 2.
//!     Assignment {
//! 		who: 10,
//! 		distribution: vec![(1, Perbill::from_percent(50)), (2, Perbill::from_percent(50))],
//! 	},
//!     // A voter, Only backing 1.
//!     Assignment { who: 20, distribution: vec![(1, Perbill::from_percent(100))] },
//! ];
//!
//! // the combination of the two makes the election result.
//! let election_result = ElectionResult { winners, assignments };
//! ```
//!
//! The `Assignment` field of the election result is voter-major, i.e. it is from the perspective of
//! the voter. The struct that represents the opposite is called a `Support`. This struct is usually
//! accessed in a map-like manner, i.e. keyed by voters, therefor it is stored as a mapping called
//! `SupportMap`.
//!
//! Moreover, the support is built from absolute backing values, not ratios like the example above.
//! A struct similar to `Assignment` that has stake value instead of ratios is called an
//! `StakedAssignment`.
//!
//!
//! More information can be found at: <https://arxiv.org/abs/2004.12990>

#![cfg_attr(not(feature = "std"), no_std)]

use sp_arithmetic::{
	traits::{Bounded, UniqueSaturatedInto, Zero},
	Normalizable, PerThing, Rational128, ThresholdOrd,
};
use sp_std::{
	cell::RefCell,
	cmp::Ordering,
	collections::btree_map::BTreeMap,
	convert::{TryFrom, TryInto},
	fmt::Debug,
	ops::Mul,
	prelude::*,
	rc::Rc,
};
use sp_core::RuntimeDebug;

use codec::{Decode, Encode};
#[cfg(feature = "std")]
use serde::{Deserialize, Serialize};

#[cfg(test)]
mod mock;
#[cfg(test)]
mod tests;

pub mod phragmen;
pub mod balancing;
pub mod phragmms;
pub mod node;
pub mod reduce;
pub mod helpers;
pub mod pjr;

pub use reduce::reduce;
pub use helpers::*;
pub use phragmen::*;
pub use phragmms::*;
pub use balancing::*;
pub use pjr::*;

// re-export the compact macro, with the dependencies of the macro.
#[doc(hidden)]
pub use codec;
#[doc(hidden)]
pub use sp_arithmetic;

/// Simple Extension trait to easily convert `None` from index closures to `Err`.
///
/// This is only generated and re-exported for the compact solution code to use.
#[doc(hidden)]
pub trait __OrInvalidIndex<T> {
	fn or_invalid_index(self) -> Result<T, Error>;
}

impl<T> __OrInvalidIndex<T> for Option<T> {
	fn or_invalid_index(self) -> Result<T, Error> {
		self.ok_or(Error::CompactInvalidIndex)
	}
}

/// A common interface for all compact solutions.
///
/// See [`sp-npos-elections-compact`] for more info.
pub trait CompactSolution: Sized {
	/// The maximum number of votes that are allowed.
	const LIMIT: usize;

	/// The voter type. Needs to be an index (convert to usize).
	type Voter: UniqueSaturatedInto<usize> + TryInto<usize> + TryFrom<usize> + Debug + Copy + Clone;

	/// The target type. Needs to be an index (convert to usize).
	type Target: UniqueSaturatedInto<usize> + TryInto<usize> + TryFrom<usize> + Debug + Copy + Clone;

	/// The weight/accuracy type of each vote.
	type Accuracy: PerThing128;

	/// Build self from a `assignments: Vec<Assignment<A, Self::Accuracy>>`.
	fn from_assignment<FV, FT, A>(
		assignments: Vec<Assignment<A, Self::Accuracy>>,
		voter_index: FV,
		target_index: FT,
	) -> Result<Self, Error>
	where
		A: IdentifierT,
		for<'r> FV: Fn(&'r A) -> Option<Self::Voter>,
		for<'r> FT: Fn(&'r A) -> Option<Self::Target>;

	/// Convert self into a `Vec<Assignment<A, Self::Accuracy>>`
	fn into_assignment<A: IdentifierT>(
		self,
		voter_at: impl Fn(Self::Voter) -> Option<A>,
		target_at: impl Fn(Self::Target) -> Option<A>,
	) -> Result<Vec<Assignment<A, Self::Accuracy>>, Error>;

	/// Get the length of all the voters that this type is encoding.
	///
	/// This is basically the same as the number of assignments, or number of active voters.
	fn voter_count(&self) -> usize;

	/// Get the total count of edges.
	///
	/// This is effectively in the range of {[`Self::voter_count`], [`Self::voter_count`] *
	/// [`Self::LIMIT`]}.
	fn edge_count(&self) -> usize;

	/// Get the number of unique targets in the whole struct.
	///
	/// Once presented with a list of winners, this set and the set of winners must be
	/// equal.
	fn unique_targets(&self) -> Vec<Self::Target>;

	/// Get the average edge count.
	fn average_edge_count(&self) -> usize {
		self.edge_count()
			.checked_div(self.voter_count())
			.unwrap_or(0)
	}

	/// Remove a certain voter.
	///
	/// This will only search until the first instance of `to_remove`, and return true. If
	/// no instance is found (no-op), then it returns false.
	///
	/// In other words, if this return true, exactly **one** element must have been removed from
	/// `self.len()`.
	fn remove_voter(&mut self, to_remove: Self::Voter) -> bool;

	/// Compute the score of this compact solution type.
	fn score<A, FS>(
		self,
		winners: &[A],
		stake_of: FS,
		voter_at: impl Fn(Self::Voter) -> Option<A>,
		target_at: impl Fn(Self::Target) -> Option<A>,
	) -> Result<ElectionScore, Error>
	where
		for<'r> FS: Fn(&'r A) -> VoteWeight,
		A: IdentifierT,
	{
		let ratio = self.into_assignment(voter_at, target_at)?;
		let staked = helpers::assignment_ratio_to_staked_normalized(ratio, stake_of)?;
		let supports = to_supports(winners, &staked)?;
		Ok(supports.evaluate())
	}
}

// re-export the compact solution type.
pub use sp_npos_elections_compact::generate_solution_type;

/// an aggregator trait for a generic type of a voter/target identifier. This usually maps to
/// substrate's account id.
pub trait IdentifierT: Clone + Eq + Default + Ord + Debug + codec::Codec {}
impl<T: Clone + Eq + Default + Ord + Debug + codec::Codec> IdentifierT for T {}

/// Aggregator trait for a PerThing that can be multiplied by u128 (ExtendedBalance).
pub trait PerThing128: PerThing + Mul<ExtendedBalance, Output = ExtendedBalance> {}
impl<T: PerThing + Mul<ExtendedBalance, Output = ExtendedBalance>> PerThing128 for T {}

/// The errors that might occur in the this crate and compact.
#[derive(Eq, PartialEq, RuntimeDebug)]
pub enum Error {
	/// While going from compact to staked, the stake of all the edges has gone above the total and
	/// the last stake cannot be assigned.
	CompactStakeOverflow,
	/// The compact type has a voter who's number of targets is out of bound.
	CompactTargetOverflow,
	/// One of the index functions returned none.
	CompactInvalidIndex,
	/// An error occurred in some arithmetic operation.
	ArithmeticError(&'static str),
	/// The data provided to create support map was invalid.
	InvalidSupportEdge,
}

/// A type which is used in the API of this crate as a numeric weight of a vote, most often the
/// stake of the voter. It is always converted to [`ExtendedBalance`] for computation.
pub type VoteWeight = u64;

/// A type in which performing operations on vote weights are safe.
pub type ExtendedBalance = u128;

/// The score of an assignment. This can be computed from the support map via
/// [`EvaluateSupport::evaluate`].
pub type ElectionScore = [ExtendedBalance; 3];

/// A winner, with their respective approval stake.
pub type WithApprovalOf<A> = (A, ExtendedBalance);

/// A pointer to a candidate struct with interior mutability.
pub type CandidatePtr<A> = Rc<RefCell<Candidate<A>>>;

/// A candidate entity for the election.
#[derive(RuntimeDebug, Clone, Default)]
pub struct Candidate<AccountId> {
	/// Identifier.
	who: AccountId,
	/// Score of the candidate.
	///
	/// Used differently in seq-phragmen and max-score.
	score: Rational128,
	/// Approval stake of the candidate. Merely the sum of all the voter's stake who approve this
	/// candidate.
	approval_stake: ExtendedBalance,
	/// The final stake of this candidate. Will be equal to a subset of approval stake.
	backed_stake: ExtendedBalance,
	/// True if this candidate is already elected in the current election.
	elected: bool,
	/// The round index at which this candidate was elected.
	round: usize,
}

impl<AccountId> Candidate<AccountId> {
	pub fn to_ptr(self) -> CandidatePtr<AccountId> {
		Rc::new(RefCell::new(self))
	}
}

/// A vote being casted by a [`Voter`] to a [`Candidate`] is an `Edge`.
#[derive(Clone, Default)]
pub struct Edge<AccountId> {
	/// Identifier of the target.
	///
	/// This is equivalent of `self.candidate.borrow().who`, yet it helps to avoid double borrow
	/// errors of the candidate pointer.
	who: AccountId,
	/// Load of this edge.
	load: Rational128,
	/// Pointer to the candidate.
	candidate: CandidatePtr<AccountId>,
	/// The weight (i.e. stake given to `who`) of this edge.
	weight: ExtendedBalance,
}

#[cfg(feature = "std")]
impl<A: IdentifierT> sp_std::fmt::Debug for Edge<A> {
	fn fmt(&self, f: &mut sp_std::fmt::Formatter<'_>) -> sp_std::fmt::Result {
		write!(f, "Edge({:?}, weight = {:?})", self.who, self.weight)
	}
}

/// A voter entity.
#[derive(Clone, Default)]
pub struct Voter<AccountId> {
	/// Identifier.
	who: AccountId,
	/// List of candidates approved by this voter.
	edges: Vec<Edge<AccountId>>,
	/// The stake of this voter.
	budget: ExtendedBalance,
	/// Load of the voter.
	load: Rational128,
}

#[cfg(feature = "std")]
impl<A: IdentifierT> std::fmt::Debug for Voter<A> {
	fn fmt(&self, f: &mut sp_std::fmt::Formatter<'_>) -> sp_std::fmt::Result {
		write!(f, "Voter({:?}, budget = {}, edges = {:?})", self.who, self.budget, self.edges)
	}
}

impl<AccountId: IdentifierT> Voter<AccountId> {
	/// Create a new `Voter`.
	pub fn new(who: AccountId) -> Self {
		Self { who, ..Default::default() }
	}


	/// Returns `true` if `self` votes for `target`.
	///
	/// Note that this does not take into account if `target` is elected (i.e. is *active*) or not.
	pub fn votes_for(&self, target: &AccountId) -> bool {
		self.edges.iter().any(|e| &e.who == target)
	}

	/// Returns none if this voter does not have any non-zero distributions.
	///
	/// Note that this might create _un-normalized_ assignments, due to accuracy loss of `P`. Call
	/// site might compensate by calling `normalize()` on the returned `Assignment` as a
	/// post-precessing.
	pub fn into_assignment<P: PerThing>(self) -> Option<Assignment<AccountId, P>> {
		let who = self.who;
		let budget = self.budget;
		let distribution = self
			.edges
			.into_iter()
			.filter_map(|e| {
				let per_thing = P::from_rational_approximation(e.weight, budget);
			// trim zero edges.
			if per_thing.is_zero() { None } else { Some((e.who, per_thing)) }
		}).collect::<Vec<_>>();

		if distribution.len() > 0 {
			Some(Assignment { who, distribution })
		} else {
			None
		}
	}

	/// Try and normalize the votes of self.
	///
	/// If the normalization is successful then `Ok(())` is returned.
	///
	/// Note that this will not distinguish between elected and unelected edges. Thus, it should
	/// only be called on a voter who has already been reduced to only elected edges.
	///
	/// ### Errors
	///
	/// This will return only if the internal `normalize` fails. This can happen if the sum of the
	/// weights exceeds `ExtendedBalance::max_value()`.
	pub fn try_normalize(&mut self) -> Result<(), &'static str> {
		let edge_weights = self.edges.iter().map(|e| e.weight).collect::<Vec<_>>();
		edge_weights.normalize(self.budget).map(|normalized| {
			// here we count on the fact that normalize does not change the order.
			for (edge, corrected) in self.edges.iter_mut().zip(normalized.into_iter()) {
				let mut candidate = edge.candidate.borrow_mut();
				// first, subtract the incorrect weight
				candidate.backed_stake = candidate.backed_stake.saturating_sub(edge.weight);
				edge.weight = corrected;
				// Then add the correct one again.
				candidate.backed_stake = candidate.backed_stake.saturating_add(edge.weight);
			}
		})
	}

	/// Same as [`Self::try_normalize`] but the normalization is only limited between elected edges.
	pub fn try_normalize_elected(&mut self) -> Result<(), &'static str> {
		let elected_edge_weights = self
			.edges
			.iter()
			.filter_map(|e| if e.candidate.borrow().elected { Some(e.weight) } else { None })
			.collect::<Vec<_>>();
		elected_edge_weights.normalize(self.budget).map(|normalized| {
			// here we count on the fact that normalize does not change the order, and that vector
			// iteration is deterministic.
			for (edge, corrected) in self
				.edges
				.iter_mut()
				.filter(|e| e.candidate.borrow().elected)
				.zip(normalized.into_iter())
			{
				let mut candidate = edge.candidate.borrow_mut();
				// first, subtract the incorrect weight
				candidate.backed_stake = candidate.backed_stake.saturating_sub(edge.weight);
				edge.weight = corrected;
				// Then add the correct one again.
				candidate.backed_stake = candidate.backed_stake.saturating_add(edge.weight);
			}
		})
	}
}

/// Final result of the election.
#[derive(RuntimeDebug)]
pub struct ElectionResult<AccountId, P: PerThing> {
	/// Just winners zipped with their approval stake. Note that the approval stake is merely the
	/// sub of their received stake and could be used for very basic sorting and approval voting.
	pub winners: Vec<WithApprovalOf<AccountId>>,
	/// Individual assignments. for each tuple, the first elements is a voter and the second is the
	/// list of candidates that it supports.
	pub assignments: Vec<Assignment<AccountId, P>>,
}

/// A voter's stake assignment among a set of targets, represented as ratios.
#[derive(RuntimeDebug, Clone, Default)]
#[cfg_attr(feature = "std", derive(PartialEq, Eq, Encode, Decode))]
pub struct Assignment<AccountId, P: PerThing> {
	/// Voter's identifier.
	pub who: AccountId,
	/// The distribution of the voter's stake.
	pub distribution: Vec<(AccountId, P)>,
}

impl<AccountId: IdentifierT, P: PerThing128> Assignment<AccountId, P> {
	/// Convert from a ratio assignment into one with absolute values aka. [`StakedAssignment`].
	///
	/// It needs `stake` which is the total budget of the voter.
	///
	/// Note that this might create _un-normalized_ assignments, due to accuracy loss of `P`. Call
	/// site might compensate by calling `try_normalize()` on the returned `StakedAssignment` as a
	/// post-precessing.
	///
	/// If an edge ratio is [`Bounded::min_value()`], it is dropped. This edge can never mean
	/// anything useful.
	pub fn into_staked(self, stake: ExtendedBalance) -> StakedAssignment<AccountId> {
		let distribution = self
			.distribution
			.into_iter()
			.filter_map(|(target, p)| {
				// if this ratio is zero, then skip it.
				if p.is_zero() {
					None
				} else {
					// NOTE: this mul impl will always round to the nearest number, so we might both
					// overflow and underflow.
					let distribution_stake = p * stake;
					Some((target, distribution_stake))
				}
			})
			.collect::<Vec<(AccountId, ExtendedBalance)>>();

		StakedAssignment {
			who: self.who,
			distribution,
		}
	}

	/// Try and normalize this assignment.
	///
	/// If `Ok(())` is returned, then the assignment MUST have been successfully normalized to 100%.
	///
	/// ### Errors
	///
	/// This will return only if the internal `normalize` fails. This can happen if sum of
	/// `self.distribution.map(|p| p.deconstruct())` fails to fit inside `UpperOf<P>`. A user of
	/// this crate may statically assert that this can never happen and safely `expect` this to
	/// return `Ok`.
	pub fn try_normalize(&mut self) -> Result<(), &'static str> {
		self.distribution
			.iter()
			.map(|(_, p)| *p)
			.collect::<Vec<_>>()
			.normalize(P::one())
			.map(|normalized_ratios|
				self.distribution
					.iter_mut()
					.zip(normalized_ratios)
					.for_each(|((_, old), corrected)| { *old = corrected; })
			)
	}
}

/// A voter's stake assignment among a set of targets, represented as absolute values in the scale
/// of [`ExtendedBalance`].
#[derive(RuntimeDebug, Clone, Default)]
#[cfg_attr(feature = "std", derive(PartialEq, Eq, Encode, Decode))]
pub struct StakedAssignment<AccountId> {
	/// Voter's identifier
	pub who: AccountId,
	/// The distribution of the voter's stake.
	pub distribution: Vec<(AccountId, ExtendedBalance)>,
}

impl<AccountId> StakedAssignment<AccountId> {
	/// Converts self into the normal [`Assignment`] type.
	///
	/// NOTE: This will always round down, and thus the results might be less than a full 100% `P`.
	/// Use a normalization post-processing to fix this. The data type returned here will
	/// potentially get used to create a compact type; a compact type requires sum of ratios to be
	/// less than 100% upon un-compacting.
	///
	/// If an edge stake is so small that it cannot be represented in `T`, it is ignored. This edge
	/// can never be re-created and does not mean anything useful anymore.
	pub fn into_assignment<P: PerThing>(self) -> Assignment<AccountId, P>
	where
		AccountId: IdentifierT,
	{
		let stake = self.total();
		let distribution = self.distribution
			.into_iter()
			.filter_map(|(target, w)| {
				let per_thing = P::from_rational_approximation(w, stake);
				if per_thing == Bounded::min_value() {
					None
				} else {
					Some((target, per_thing))
				}
			})
			.collect::<Vec<(AccountId, P)>>();

		Assignment {
			who: self.who,
			distribution,
		}
	}

	/// Try and normalize this assignment.
	///
	/// If `Ok(())` is returned, then the assignment MUST have been successfully normalized to
	/// `stake`.
	///
	/// NOTE: current implementation of `.normalize` is almost safe to `expect()` upon. The only
	/// error case is when the input cannot fit in `T`, or the sum of input cannot fit in `T`.
	/// Sadly, both of these are dependent upon the implementation of `VoteLimit`, i.e. the limit of
	/// edges per voter which is enforced from upstream. Hence, at this crate, we prefer returning a
	/// result and a use the name prefix `try_`.
	pub fn try_normalize(&mut self, stake: ExtendedBalance) -> Result<(), &'static str> {
		self.distribution
			.iter()
			.map(|(_, ref weight)| *weight)
			.collect::<Vec<_>>()
			.normalize(stake)
			.map(|normalized_weights|
				self.distribution
					.iter_mut()
					.zip(normalized_weights.into_iter())
					.for_each(|((_, weight), corrected)| { *weight = corrected; })
			)
	}

	/// Get the total stake of this assignment (aka voter budget).
	pub fn total(&self) -> ExtendedBalance {
		self.distribution.iter().fold(Zero::zero(), |a, b| a.saturating_add(b.1))
	}
}

/// A structure to demonstrate the election result from the perspective of the candidate, i.e. how
/// much support each candidate is receiving.
///
/// This complements the [`ElectionResult`] and is needed to run the balancing post-processing.
///
/// This, at the current version, resembles the `Exposure` defined in the Staking pallet, yet they
/// do not necessarily have to be the same.
#[derive(Default, RuntimeDebug, Encode, Decode, Clone, Eq, PartialEq)]
#[cfg_attr(feature = "std", derive(Serialize, Deserialize))]
pub struct Support<AccountId> {
	/// Total support.
	pub total: ExtendedBalance,
	/// Support from voters.
	pub voters: Vec<(AccountId, ExtendedBalance)>,
}

/// A target-major representation of the the election outcome.
///
/// Essentially a flat variant of [`SupportMap`].
///
/// The main advantage of this is that it is encodable.
pub type Supports<A> = Vec<(A, Support<A>)>;

/// Linkage from a winner to their [`Support`].
///
/// This is more helpful than a normal [`Supports`] as it allows faster error checking.
pub type SupportMap<A> = BTreeMap<A, Support<A>>;

/// Helper trait to convert from a support map to a flat support vector.
pub trait FlattenSupportMap<A> {
	/// Flatten the support.
	fn flatten(self) -> Supports<A>;
}

impl<A> FlattenSupportMap<A> for SupportMap<A> {
	fn flatten(self) -> Supports<A> {
		self.into_iter().collect::<Vec<_>>()
	}
}

/// Build the support map from the winners and assignments.
///
/// The list of winners is basically a redundancy for error checking only; It ensures that all the
/// targets pointed to by the [`Assignment`] are present in the `winners`.
pub fn to_support_map<A: IdentifierT>(
	winners: &[A],
	assignments: &[StakedAssignment<A>],
) -> Result<SupportMap<A>, Error> {
	// Initialize the support of each candidate.
	let mut supports = <SupportMap<A>>::new();
	winners.iter().for_each(|e| {
		supports.insert(e.clone(), Default::default());
	});

	// build support struct.
	for StakedAssignment { who, distribution } in assignments.iter() {
		for (c, weight_extended) in distribution.iter() {
			if let Some(support) = supports.get_mut(c) {
				support.total = support.total.saturating_add(*weight_extended);
				support.voters.push((who.clone(), *weight_extended));
			} else {
				return Err(Error::InvalidSupportEdge)
			}
		}
	}
	Ok(supports)
}

/// Same as [`to_support_map`] except it calls `FlattenSupportMap` on top of the result to return a
/// flat vector.
///
/// Similar to [`to_support_map`], `winners` is used for error checking.
pub fn to_supports<A: IdentifierT>(
	winners: &[A],
	assignments: &[StakedAssignment<A>],
) -> Result<Supports<A>, Error> {
	to_support_map(winners, assignments).map(FlattenSupportMap::flatten)
}

/// Extension trait for evaluating a support map or vector.
pub trait EvaluateSupport<K> {
	/// Evaluate a support map. The returned tuple contains:
	///
	/// - Minimum support. This value must be **maximized**.
	/// - Sum of all supports. This value must be **maximized**.
	/// - Sum of all supports squared. This value must be **minimized**.
	fn evaluate(self) -> ElectionScore;
}

/// A common wrapper trait for both (&A, &B) and &(A, B).
///
/// This allows us to implemented something for both `Vec<_>` and `BTreeMap<_>`, such as
/// [`EvaluateSupport`].
pub trait TupleRef<K, V> {
	fn extract(&self) -> (&K, &V);
}

impl<K, V> TupleRef<K, V> for &(K, V) {
	fn extract(&self) -> (&K, &V) {
		(&self.0, &self.1)
	}
}

impl<K, V> TupleRef<K, V> for (K, V) {
	fn extract(&self) -> (&K, &V) {
		(&self.0, &self.1)
	}
}

impl<K, V> TupleRef<K, V> for (&K, &V) {
	fn extract(&self) -> (&K, &V) {
		(self.0, self.1)
	}
}

impl<A, C, I> EvaluateSupport<A> for C
where
	C: IntoIterator<Item = I>,
	I: TupleRef<A, Support<A>>,
	A: IdentifierT,
{
	fn evaluate(self) -> ElectionScore {
		let mut min_support = ExtendedBalance::max_value();
		let mut sum: ExtendedBalance = Zero::zero();
		// NOTE: The third element might saturate but fine for now since this will run on-chain and
		// need to be fast.
		let mut sum_squared: ExtendedBalance = Zero::zero();
		for item in self {
			let (_, support) = item.extract();
			sum = sum.saturating_add(support.total);
			let squared = support.total.saturating_mul(support.total);
			sum_squared = sum_squared.saturating_add(squared);
			if support.total < min_support {
				min_support = support.total;
			}
		}
		[min_support, sum, sum_squared]
	}
}

/// Compares two sets of election scores based on desirability and returns true if `this` is better
/// than `that`.
///
/// Evaluation is done in a lexicographic manner, and if each element of `this` is `that * epsilon`
/// greater or less than `that`.
///
/// Note that the third component should be minimized.
pub fn is_score_better<P: PerThing>(this: ElectionScore, that: ElectionScore, epsilon: P) -> bool {
	match this
		.iter()
		.zip(that.iter())
		.map(|(thi, tha)| (
			thi.ge(&tha),
			thi.tcmp(&tha, epsilon.mul_ceil(*tha)),
		))
		.collect::<Vec<(bool, Ordering)>>()
		.as_slice()
	{
		// epsilon better in the score[0], accept.
		[(_, Ordering::Greater), _, _] => true,

		// less than epsilon better in score[0], but more than epsilon better in the second.
		[(true, Ordering::Equal), (_, Ordering::Greater), _] => true,

		// less than epsilon better in score[0, 1], but more than epsilon better in the third
		[(true, Ordering::Equal), (true, Ordering::Equal), (_, Ordering::Less)] => true,

		// anything else is not a good score.
		_ => false,
	}
}

/// Converts raw inputs to types used in this crate.
///
/// This will perform some cleanup that are most often important:
/// - It drops any votes that are pointing to non-candidates.
/// - It drops duplicate targets within a voter.
pub(crate) fn setup_inputs<AccountId: IdentifierT>(
	initial_candidates: Vec<AccountId>,
	initial_voters: Vec<(AccountId, VoteWeight, Vec<AccountId>)>,
) -> (Vec<CandidatePtr<AccountId>>, Vec<Voter<AccountId>>) {
	// used to cache and access candidates index.
	let mut c_idx_cache = BTreeMap::<AccountId, usize>::new();

	let candidates = initial_candidates
		.into_iter()
		.enumerate()
		.map(|(idx, who)| {
			c_idx_cache.insert(who.clone(), idx);
			Candidate { who, ..Default::default() }.to_ptr()
		})
		.collect::<Vec<CandidatePtr<AccountId>>>();

	let voters = initial_voters.into_iter().filter_map(|(who, voter_stake, votes)| {
		let mut edges: Vec<Edge<AccountId>> = Vec::with_capacity(votes.len());
		for v in votes {
			if edges.iter().any(|e| e.who == v) {
				// duplicate edge.
				continue;
			}
			if let Some(idx) = c_idx_cache.get(&v) {
				// This candidate is valid + already cached.
				let mut candidate = candidates[*idx].borrow_mut();
				candidate.approval_stake =
					candidate.approval_stake.saturating_add(voter_stake.into());
				edges.push(
					Edge {
						who: v.clone(),
						candidate: Rc::clone(&candidates[*idx]),
						..Default::default()
					}
				);
			} // else {} would be wrong votes. We don't really care about it.
		}
		if edges.is_empty() {
			None
		}
		else {
			Some(Voter {
				who,
				edges: edges,
				budget: voter_stake.into(),
				load: Rational128::zero(),
			})
		}

	}).collect::<Vec<_>>();

	(candidates, voters,)
}<|MERGE_RESOLUTION|>--- conflicted
+++ resolved
@@ -18,19 +18,12 @@
 //! - [`seq_phragmen`]: Implements the Phragmén Sequential Method. An un-ranked, relatively fast
 //!   election method that ensures PJR, but does not provide a constant factor approximation of the
 //!   maximin problem.
-<<<<<<< HEAD
-//! - [`phragmms`](phragmms::phragmms): Implements a hybrid approach inspired by Phragmén which is executed faster but
-//!   it can achieve a constant factor approximation of the maximin problem, similar to that of the
-//!   MMS algorithm.
-//! - [`balance`](balancing::balance): Implements the star balancing algorithm. This iterative process can push
-//!   a solution toward being more `balances`, which in turn can increase its score.
-=======
-//! - [`phragmms()`]: Implements a hybrid approach inspired by Phragmén which is executed faster but
-//!   it can achieve a constant factor approximation of the maximin problem, similar to that of the
-//!   MMS algorithm.
-//! - [`balance`]: Implements the star balancing algorithm. This iterative process can push a
-//!   solution toward being more `balances`, which in turn can increase its score.
->>>>>>> 75a2d29e
+//! - [`phragmms`](phragmms::phragmms): Implements a hybrid approach inspired by Phragmén which is
+//!   executed faster but it can achieve a constant factor approximation of the maximin problem,
+//!   similar to that of the MMS algorithm.
+//! - [`balance`](balancing::balance): Implements the star balancing algorithm. This iterative
+//!   process can push a solution toward being more "balanced", which in turn can increase its
+//!   score.
 //!
 //! ### Terminology
 //!
